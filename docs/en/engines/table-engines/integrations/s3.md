--- conflicted
+++ resolved
@@ -5,21 +5,12 @@
 
 # S3 Table Engine {#table-engine-s3}
 
-<<<<<<< HEAD
 This engine provides integration with [Amazon S3](https://aws.amazon.com/s3/) ecosystem. This engine is similar to the [HDFS](../../../engines/table-engines/special/file.md#table_engines-hdfs) engine, but provides S3-specific features.
-=======
-This engine provides integration with [Amazon S3](https://aws.amazon.com/s3/) ecosystem. This engine is similar
-to the [HDFS](../../../engines/table-engines/integrations/hdfs.md#table_engines-hdfs) engine, but provides S3-specific features.
->>>>>>> ed4a184b
 
 ## Create Table {#creating-a-table}
 
-<<<<<<< HEAD
 ``` sql
 CREATE TABLE s3_engine_table (name String, value UInt32) 
-=======
-```sql
->>>>>>> ed4a184b
 ENGINE = S3(path, [aws_access_key_id, aws_secret_access_key,] format, structure, [compression])
 ```
 
@@ -30,15 +21,6 @@
 -   `structure` — Structure of the table. Format `'column1_name column1_type, column2_name column2_type, ...'`.
 -   `compression` — Compression type. Supported values: none, gzip/gz, brotli/br, xz/LZMA, zstd/zst. Parameter is optional. By default, it will autodetect compression by file extension.
 
-<<<<<<< HEAD
-**Example**
-
-``` sql
-CREATE TABLE s3_engine_table (name String, value UInt32) 
-ENGINE = S3('https://storage.yandexcloud.net/my-test-bucket-768/test-data.csv.gz', 'CSV', 'name String, value UInt32', 'gzip');
-INSERT INTO s3_engine_table VALUES ('one', 1), ('two', 2), ('three', 3);
-SELECT * FROM s3_engine_table LIMIT 2;
-=======
 **Example:**
 
 **1.** Set up the `s3_engine_table` table:
@@ -57,7 +39,6 @@
 
 ```sql
 SELECT * FROM s3_engine_table LIMIT 2
->>>>>>> ed4a184b
 ```
 
 ```text
@@ -92,13 +73,7 @@
 
 Constructions with `{}` are similar to the [remote](../../../sql-reference/table-functions/remote.md) table function.
 
-<<<<<<< HEAD
 ## S3-related Settings {#s3-settings}
-=======
-**Example**
-
-1. Suppose we have several files in CSV format with the following URIs on S3:
->>>>>>> ed4a184b
 
 The following settings can be set before query execution or placed into configuration file.
 
@@ -108,31 +83,19 @@
 
 Security consideration: if malicious user can specify arbitrary S3 URLs, `s3_max_redirects` must be set to zero to avoid [SSRF](https://en.wikipedia.org/wiki/Server-side_request_forgery) attacks; or alternatively, `remote_host_filter` must be specified in server configuration.
 
-<<<<<<< HEAD
 ## Endpoint-based Settings {#endpoint-settings}
-=======
-```sql
-CREATE TABLE table_with_range (name String, value UInt32) ENGINE = S3('https://storage.yandexcloud.net/my-test-bucket-768/{some,another}_prefix/some_file_{1..3}', 'CSV')
-```
->>>>>>> ed4a184b
 
 The following settings can be specified in configuration file for given endpoint (which will be matched by exact prefix of a URL):
 
-<<<<<<< HEAD
+
 -   `endpoint` — Specifies prefix of an endpoint. Mandatory.
 -   `access_key_id` and `secret_access_key` — Specifies credentials to use with given endpoint. Optional.
 -   `use_environment_credentials` — If set to `true`, S3 client will try to obtain credentials from environment variables and Amazon EC2 metadata for given endpoint. Optional, default value is `false`.
 -   `header` —  Adds specified HTTP header to a request to given endpoint. Optional, can be speficied multiple times.
 -   `server_side_encryption_customer_key_base64` — If specified, required headers for accessing S3 objects with SSE-C encryption will be set. Optional.
-=======
-```sql
-CREATE TABLE table_with_question_mark (name String, value UInt32) ENGINE = S3('https://storage.yandexcloud.net/my-test-bucket-768/{some,another}_prefix/some_file_?', 'CSV')
-```
->>>>>>> ed4a184b
 
 **Example:**
 
-<<<<<<< HEAD
 ``` xml
 <s3>
     <endpoint-name>
@@ -144,10 +107,6 @@
         <!-- <server_side_encryption_customer_key_base64>BASE64-ENCODED-KEY</server_side_encryption_customer_key_base64> -->
     </endpoint-name>
 </s3>
-=======
-```sql
-CREATE TABLE table_with_asterisk (name String, value UInt32) ENGINE = S3('https://storage.yandexcloud.net/my-test-bucket-768/{some,another}_prefix/*', 'CSV')
->>>>>>> ed4a184b
 ```
 ## Usage {#usage-examples}
 
@@ -163,36 +122,17 @@
 
 1. There are several ways to make a table consisting of all six files:
 
-<<<<<<< HEAD
 ``` sql
 CREATE TABLE table_with_range (name String, value UInt32) 
 ENGINE = S3('https://storage.yandexcloud.net/my-test-bucket-768/{some,another}_prefix/some_file_{1..3}', 'CSV');
-=======
-```sql
-CREATE TABLE big_table (name String, value UInt32) ENGINE = S3('https://storage.yandexcloud.net/my-test-bucket-768/big_prefix/file-{000..999}.csv', 'CSV')
->>>>>>> ed4a184b
 ```
 
 2. Another way:
 
-<<<<<<< HEAD
 ``` sql
 CREATE TABLE table_with_question_mark (name String, value UInt32) 
 ENGINE = S3('https://storage.yandexcloud.net/my-test-bucket-768/{some,another}_prefix/some_file_?', 'CSV');
 ```
-=======
--   [Virtual columns](../../../engines/table-engines/index.md#table_engines-virtual_columns)
-
-## S3-related settings {#settings}
-
-The following settings can be set before query execution or placed into configuration file.
-
--   `s3_max_single_part_upload_size` — Default value is `64Mb`. The maximum size of object to upload using singlepart upload to S3.
--   `s3_min_upload_part_size` — Default value is `512Mb`. The minimum size of part to upload during multipart upload to [S3 Multipart upload](https://docs.aws.amazon.com/AmazonS3/latest/dev/uploadobjusingmpu.html).
--   `s3_max_redirects` — Default value is `10`. Max number of HTTP redirects S3 hops allowed.
-
-Security consideration: if malicious user can specify arbitrary S3 URLs, `s3_max_redirects` must be set to zero to avoid [SSRF](https://en.wikipedia.org/wiki/Server-side_request_forgery) attacks; or alternatively, `remote_host_filter` must be specified in server configuration.
->>>>>>> ed4a184b
 
 3. Table consists of all the files in both directories (all files should satisfy format and schema described in query):
 
