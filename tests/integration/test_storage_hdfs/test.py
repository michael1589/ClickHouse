import os

import pytest
from helpers.cluster import ClickHouseCluster
from pyhdfs import HdfsClient

cluster = ClickHouseCluster(__file__)
node1 = cluster.add_instance("node1", with_hdfs=True)


@pytest.fixture(scope="module")
def started_cluster():
    try:
        cluster.start()
        yield cluster
    finally:
        cluster.shutdown()


def test_read_write_storage(started_cluster):
    hdfs_api = started_cluster.hdfs_api
    node1.query("drop table if exists SimpleHDFSStorage SYNC")
    node1.query(
        "create table SimpleHDFSStorage (id UInt32, name String, weight Float64) ENGINE = HDFS('hdfs://hdfs1:9000/simple_storage', 'TSV')"
    )
    node1.query("insert into SimpleHDFSStorage values (1, 'Mark', 72.53)")
    assert hdfs_api.read_data("/simple_storage") == "1\tMark\t72.53\n"
    assert node1.query("select * from SimpleHDFSStorage") == "1\tMark\t72.53\n"


def test_read_write_storage_with_globs(started_cluster):
    hdfs_api = started_cluster.hdfs_api

    node1.query(
        "create table HDFSStorageWithRange (id UInt32, name String, weight Float64) ENGINE = HDFS('hdfs://hdfs1:9000/storage{1..5}', 'TSV')"
    )
    node1.query(
        "create table HDFSStorageWithEnum (id UInt32, name String, weight Float64) ENGINE = HDFS('hdfs://hdfs1:9000/storage{1,2,3,4,5}', 'TSV')"
    )
    node1.query(
        "create table HDFSStorageWithQuestionMark (id UInt32, name String, weight Float64) ENGINE = HDFS('hdfs://hdfs1:9000/storage?', 'TSV')"
    )
    node1.query(
        "create table HDFSStorageWithAsterisk (id UInt32, name String, weight Float64) ENGINE = HDFS('hdfs://hdfs1:9000/storage*', 'TSV')"
    )

    for i in ["1", "2", "3"]:
        hdfs_api.write_data("/storage" + i, i + "\tMark\t72.53\n")
        assert hdfs_api.read_data("/storage" + i) == i + "\tMark\t72.53\n"

    assert node1.query("select count(*) from HDFSStorageWithRange") == "3\n"
    assert node1.query("select count(*) from HDFSStorageWithEnum") == "3\n"
    assert node1.query("select count(*) from HDFSStorageWithQuestionMark") == "3\n"
    assert node1.query("select count(*) from HDFSStorageWithAsterisk") == "3\n"

    try:
        node1.query("insert into HDFSStorageWithEnum values (1, 'NEW', 4.2)")
        assert False, "Exception have to be thrown"
    except Exception as ex:
        print(ex)
        assert "in readonly mode" in str(ex)

    try:
        node1.query("insert into HDFSStorageWithQuestionMark values (1, 'NEW', 4.2)")
        assert False, "Exception have to be thrown"
    except Exception as ex:
        print(ex)
        assert "in readonly mode" in str(ex)

    try:
        node1.query("insert into HDFSStorageWithAsterisk values (1, 'NEW', 4.2)")
        assert False, "Exception have to be thrown"
    except Exception as ex:
        print(ex)
        assert "in readonly mode" in str(ex)


def test_read_write_table(started_cluster):
    hdfs_api = started_cluster.hdfs_api

    data = "1\tSerialize\t555.222\n2\tData\t777.333\n"
    hdfs_api.write_data("/simple_table_function", data)

    assert hdfs_api.read_data("/simple_table_function") == data

    assert (
        node1.query(
            "select * from hdfs('hdfs://hdfs1:9000/simple_table_function', 'TSV', 'id UInt64, text String, number Float64')"
        )
        == data
    )


def test_write_table(started_cluster):
    hdfs_api = started_cluster.hdfs_api

    node1.query(
        "create table OtherHDFSStorage (id UInt32, name String, weight Float64) ENGINE = HDFS('hdfs://hdfs1:9000/other_storage', 'TSV')"
    )
    node1.query(
        "insert into OtherHDFSStorage values (10, 'tomas', 55.55), (11, 'jack', 32.54)"
    )

    result = "10\ttomas\t55.55\n11\tjack\t32.54\n"
    assert hdfs_api.read_data("/other_storage") == result
    assert node1.query("select * from OtherHDFSStorage order by id") == result


def test_bad_hdfs_uri(started_cluster):
    try:
        node1.query(
            "create table BadStorage1 (id UInt32, name String, weight Float64) ENGINE = HDFS('hads:hgsdfs100500:9000/other_storage', 'TSV')"
        )
    except Exception as ex:
        print(ex)
        assert "Bad hdfs url" in str(ex)
    try:
        node1.query(
            "create table BadStorage2 (id UInt32, name String, weight Float64) ENGINE = HDFS('hdfs://hdfs100500:9000/other_storage', 'TSV')"
        )
    except Exception as ex:
        print(ex)
        assert "Unable to create builder to connect to HDFS" in str(ex)

    try:
        node1.query(
            "create table BadStorage3 (id UInt32, name String, weight Float64) ENGINE = HDFS('hdfs://hdfs1:9000/<>', 'TSV')"
        )
    except Exception as ex:
        print(ex)
        assert "Unable to open HDFS file" in str(ex)


@pytest.mark.timeout(800)
def test_globs_in_read_table(started_cluster):
    hdfs_api = started_cluster.hdfs_api

    some_data = "1\tSerialize\t555.222\n2\tData\t777.333\n"
    globs_dir = "/dir_for_test_with_globs/"
    files = [
        "dir1/dir_dir/file1",
        "dir2/file2",
        "simple_table_function",
        "dir/file",
        "some_dir/dir1/file",
        "some_dir/dir2/file",
        "some_dir/file",
        "table1_function",
        "table2_function",
        "table3_function",
    ]
    for filename in files:
        hdfs_api.write_data(globs_dir + filename, some_data)

    test_requests = [
        ("dir{1..5}/dir_dir/file1", 1, 1),
        ("*_table_functio?", 1, 1),
        ("dir/fil?", 1, 1),
        ("table{3..8}_function", 1, 1),
        ("table{2..8}_function", 2, 2),
        ("dir/*", 1, 1),
        ("dir/*?*?*?*?*", 1, 1),
        ("dir/*?*?*?*?*?*", 0, 0),
        ("some_dir/*/file", 2, 1),
        ("some_dir/dir?/*", 2, 1),
        ("*/*/*", 3, 2),
        ("?", 0, 0),
    ]

    for pattern, paths_amount, files_amount in test_requests:
        inside_table_func = (
            "'hdfs://hdfs1:9000"
            + globs_dir
            + pattern
            + "', 'TSV', 'id UInt64, text String, number Float64'"
        )
        print("inside_table_func ", inside_table_func)
        assert (
            node1.query("select * from hdfs(" + inside_table_func + ")")
            == paths_amount * some_data
        )
        assert node1.query(
            "select count(distinct _path) from hdfs(" + inside_table_func + ")"
        ).rstrip() == str(paths_amount)
        assert node1.query(
            "select count(distinct _file) from hdfs(" + inside_table_func + ")"
        ).rstrip() == str(files_amount)


def test_read_write_gzip_table(started_cluster):
    hdfs_api = started_cluster.hdfs_api

    data = "1\tHello Jessica\t555.222\n2\tI rolled a joint\t777.333\n"
    hdfs_api.write_gzip_data("/simple_table_function.gz", data)

    assert hdfs_api.read_gzip_data("/simple_table_function.gz") == data

    assert (
        node1.query(
            "select * from hdfs('hdfs://hdfs1:9000/simple_table_function.gz', 'TSV', 'id UInt64, text String, number Float64')"
        )
        == data
    )


def test_read_write_gzip_table_with_parameter_gzip(started_cluster):
    hdfs_api = started_cluster.hdfs_api

    data = "1\tHello Jessica\t555.222\n2\tI rolled a joint\t777.333\n"
    hdfs_api.write_gzip_data("/simple_table_function", data)

    assert hdfs_api.read_gzip_data("/simple_table_function") == data

    assert (
        node1.query(
            "select * from hdfs('hdfs://hdfs1:9000/simple_table_function', 'TSV', 'id UInt64, text String, number Float64', 'gzip')"
        )
        == data
    )


def test_read_write_table_with_parameter_none(started_cluster):
    hdfs_api = started_cluster.hdfs_api

    data = "1\tHello Jessica\t555.222\n2\tI rolled a joint\t777.333\n"
    hdfs_api.write_data("/simple_table_function.gz", data)

    assert hdfs_api.read_data("/simple_table_function.gz") == data

    assert (
        node1.query(
            "select * from hdfs('hdfs://hdfs1:9000/simple_table_function.gz', 'TSV', 'id UInt64, text String, number Float64', 'none')"
        )
        == data
    )


def test_read_write_gzip_table_with_parameter_auto_gz(started_cluster):
    hdfs_api = started_cluster.hdfs_api

    data = "1\tHello Jessica\t555.222\n2\tI rolled a joint\t777.333\n"
    hdfs_api.write_gzip_data("/simple_table_function.gz", data)

    assert hdfs_api.read_gzip_data("/simple_table_function.gz") == data

    assert (
        node1.query(
            "select * from hdfs('hdfs://hdfs1:9000/simple_table_function.gz', 'TSV', 'id UInt64, text String, number Float64', 'auto')"
        )
        == data
    )


def test_write_gz_storage(started_cluster):
    hdfs_api = started_cluster.hdfs_api

    node1.query(
        "create table GZHDFSStorage (id UInt32, name String, weight Float64) ENGINE = HDFS('hdfs://hdfs1:9000/storage.gz', 'TSV')"
    )
    node1.query("insert into GZHDFSStorage values (1, 'Mark', 72.53)")
    assert hdfs_api.read_gzip_data("/storage.gz") == "1\tMark\t72.53\n"
    assert node1.query("select * from GZHDFSStorage") == "1\tMark\t72.53\n"


def test_write_gzip_storage(started_cluster):
    hdfs_api = started_cluster.hdfs_api

    node1.query(
        "create table GZIPHDFSStorage (id UInt32, name String, weight Float64) ENGINE = HDFS('hdfs://hdfs1:9000/gzip_storage', 'TSV', 'gzip')"
    )
    node1.query("insert into GZIPHDFSStorage values (1, 'Mark', 72.53)")
    assert hdfs_api.read_gzip_data("/gzip_storage") == "1\tMark\t72.53\n"
    assert node1.query("select * from GZIPHDFSStorage") == "1\tMark\t72.53\n"


def test_virtual_columns(started_cluster):
    hdfs_api = started_cluster.hdfs_api

    node1.query(
        "create table virtual_cols (id UInt32) ENGINE = HDFS('hdfs://hdfs1:9000/file*', 'TSV')"
    )
    hdfs_api.write_data("/file1", "1\n")
    hdfs_api.write_data("/file2", "2\n")
    hdfs_api.write_data("/file3", "3\n")
    expected = "1\tfile1\thdfs://hdfs1:9000//file1\n2\tfile2\thdfs://hdfs1:9000//file2\n3\tfile3\thdfs://hdfs1:9000//file3\n"
    assert (
        node1.query(
            "select id, _file as file_name, _path as file_path from virtual_cols order by id"
        )
        == expected
    )


def test_read_files_with_spaces(started_cluster):
    hdfs_api = started_cluster.hdfs_api

    fs = HdfsClient(hosts=started_cluster.hdfs_ip)
    dir = "/test_spaces"
    exists = fs.exists(dir)
    if exists:
        fs.delete(dir, recursive=True)
    fs.mkdirs(dir)

    hdfs_api.write_data(f"{dir}/test test test 1.txt", "1\n")
    hdfs_api.write_data(f"{dir}/test test test 2.txt", "2\n")
    hdfs_api.write_data(f"{dir}/test test test 3.txt", "3\n")

    node1.query(
        f"create table test (id UInt32) ENGINE = HDFS('hdfs://hdfs1:9000/{dir}/test*', 'TSV')"
    )
    assert node1.query("select * from test order by id") == "1\n2\n3\n"
    fs.delete(dir, recursive=True)


def test_truncate_table(started_cluster):
    hdfs_api = started_cluster.hdfs_api
    node1.query(
        "create table test_truncate (id UInt32, name String, weight Float64) ENGINE = HDFS('hdfs://hdfs1:9000/tr', 'TSV')"
    )
    node1.query("insert into test_truncate values (1, 'Mark', 72.53)")
    assert hdfs_api.read_data("/tr") == "1\tMark\t72.53\n"
    assert node1.query("select * from test_truncate") == "1\tMark\t72.53\n"
    node1.query("truncate table test_truncate")
    assert node1.query("select * from test_truncate") == ""
    node1.query("drop table test_truncate")


def test_partition_by(started_cluster):
    hdfs_api = started_cluster.hdfs_api

    table_format = "column1 UInt32, column2 UInt32, column3 UInt32"
    file_name = "test_{_partition_id}"
    partition_by = "column3"
    values = "(1, 2, 3), (3, 2, 1), (1, 3, 2)"
    table_function = f"hdfs('hdfs://hdfs1:9000/{file_name}', 'TSV', '{table_format}')"

    node1.query(
        f"insert into table function {table_function} PARTITION BY {partition_by} values {values}"
    )
    result = node1.query(
        f"select * from hdfs('hdfs://hdfs1:9000/test_1', 'TSV', '{table_format}')"
    )
    assert result.strip() == "3\t2\t1"
    result = node1.query(
        f"select * from hdfs('hdfs://hdfs1:9000/test_2', 'TSV', '{table_format}')"
    )
    assert result.strip() == "1\t3\t2"
    result = node1.query(
        f"select * from hdfs('hdfs://hdfs1:9000/test_3', 'TSV', '{table_format}')"
    )
    assert result.strip() == "1\t2\t3"

    file_name = "test2_{_partition_id}"
    node1.query(
        f"create table p(column1 UInt32, column2 UInt32, column3 UInt32) engine = HDFS('hdfs://hdfs1:9000/{file_name}', 'TSV') partition by column3"
    )
    node1.query(f"insert into p values {values}")
    result = node1.query(
        f"select * from hdfs('hdfs://hdfs1:9000/test2_1', 'TSV', '{table_format}')"
    )
    assert result.strip() == "3\t2\t1"
    result = node1.query(
        f"select * from hdfs('hdfs://hdfs1:9000/test2_2', 'TSV', '{table_format}')"
    )
    assert result.strip() == "1\t3\t2"
    result = node1.query(
        f"select * from hdfs('hdfs://hdfs1:9000/test2_3', 'TSV', '{table_format}')"
    )
    assert result.strip() == "1\t2\t3"


def test_seekable_formats(started_cluster):
    hdfs_api = started_cluster.hdfs_api

    table_function = (
        f"hdfs('hdfs://hdfs1:9000/parquet', 'Parquet', 'a Int32, b String')"
    )
    node1.query(
        f"insert into table function {table_function} SELECT number, randomString(100) FROM numbers(5000000)"
    )

    result = node1.query(f"SELECT count() FROM {table_function}")
    assert int(result) == 5000000

    table_function = f"hdfs('hdfs://hdfs1:9000/orc', 'ORC', 'a Int32, b String')"
    node1.query(
        f"insert into table function {table_function} SELECT number, randomString(100) FROM numbers(5000000)"
    )
    result = node1.query(f"SELECT count() FROM {table_function}")
    assert int(result) == 5000000


def test_read_table_with_default(started_cluster):
    hdfs_api = started_cluster.hdfs_api

    data = "n\n100\n"
    hdfs_api.write_data("/simple_table_function", data)
    assert hdfs_api.read_data("/simple_table_function") == data

    output = "n\tm\n100\t200\n"
    assert (
        node1.query(
            "select * from hdfs('hdfs://hdfs1:9000/simple_table_function', 'TSVWithNames', 'n UInt32, m UInt32 DEFAULT n * 2') FORMAT TSVWithNames"
        )
        == output
    )


def test_schema_inference(started_cluster):
    node1.query(
        f"insert into table function hdfs('hdfs://hdfs1:9000/native', 'Native', 'a Int32, b String') SELECT number, randomString(100) FROM numbers(5000000)"
    )

    result = node1.query(f"desc hdfs('hdfs://hdfs1:9000/native', 'Native')")
    assert result == "a\tInt32\t\t\t\t\t\nb\tString\t\t\t\t\t\n"

    result = node1.query(
        f"select count(*) from hdfs('hdfs://hdfs1:9000/native', 'Native')"
    )
    assert int(result) == 5000000

    node1.query(
        f"create table schema_inference engine=HDFS('hdfs://hdfs1:9000/native', 'Native')"
    )
    result = node1.query(f"desc schema_inference")
    assert result == "a\tInt32\t\t\t\t\t\nb\tString\t\t\t\t\t\n"

    result = node1.query(f"select count(*) from schema_inference")
    assert int(result) == 5000000


def test_hdfsCluster(started_cluster):
    hdfs_api = started_cluster.hdfs_api
    fs = HdfsClient(hosts=started_cluster.hdfs_ip)
    dir = "/test_hdfsCluster"
    exists = fs.exists(dir)
    if exists:
        fs.delete(dir, recursive=True)
    fs.mkdirs(dir)
    hdfs_api.write_data("/test_hdfsCluster/file1", "1\n")
    hdfs_api.write_data("/test_hdfsCluster/file2", "2\n")
    hdfs_api.write_data("/test_hdfsCluster/file3", "3\n")

    actual = node1.query(
        "select id, _file as file_name, _path as file_path from hdfs('hdfs://hdfs1:9000/test_hdfsCluster/file*', 'TSV', 'id UInt32') order by id"
    )
    expected = "1\tfile1\thdfs://hdfs1:9000/test_hdfsCluster/file1\n2\tfile2\thdfs://hdfs1:9000/test_hdfsCluster/file2\n3\tfile3\thdfs://hdfs1:9000/test_hdfsCluster/file3\n"
    assert actual == expected

    actual = node1.query(
        "select id, _file as file_name, _path as file_path from hdfsCluster('test_cluster_two_shards', 'hdfs://hdfs1:9000/test_hdfsCluster/file*', 'TSV', 'id UInt32') order by id"
    )
    expected = "1\tfile1\thdfs://hdfs1:9000/test_hdfsCluster/file1\n2\tfile2\thdfs://hdfs1:9000/test_hdfsCluster/file2\n3\tfile3\thdfs://hdfs1:9000/test_hdfsCluster/file3\n"
    assert actual == expected
    fs.delete(dir, recursive=True)


def test_hdfs_directory_not_exist(started_cluster):
    ddl = "create table HDFSStorageWithNotExistDir (id UInt32, name String, weight Float64) ENGINE = HDFS('hdfs://hdfs1:9000/data/not_eixst', 'TSV')"
    node1.query(ddl)
    assert "" == node1.query("select * from HDFSStorageWithNotExistDir")


def test_overwrite(started_cluster):
    hdfs_api = started_cluster.hdfs_api

    table_function = f"hdfs('hdfs://hdfs1:9000/data', 'Parquet', 'a Int32, b String')"
    node1.query(f"create table test_overwrite as {table_function}")
    node1.query(
        f"insert into test_overwrite select number, randomString(100) from numbers(5)"
    )
    node1.query_and_get_error(
        f"insert into test_overwrite select number, randomString(100) FROM numbers(10)"
    )
    node1.query(
        f"insert into test_overwrite select number, randomString(100) from numbers(10) settings hdfs_truncate_on_insert=1"
    )

    result = node1.query(f"select count() from test_overwrite")
    assert int(result) == 10


def test_multiple_inserts(started_cluster):
    hdfs_api = started_cluster.hdfs_api

    table_function = f"hdfs('hdfs://hdfs1:9000/data_multiple_inserts', 'Parquet', 'a Int32, b String')"
    node1.query(f"create table test_multiple_inserts as {table_function}")
    node1.query(
        f"insert into test_multiple_inserts select number, randomString(100) from numbers(10)"
    )
    node1.query(
        f"insert into test_multiple_inserts select number, randomString(100) from numbers(20) settings hdfs_create_new_file_on_insert=1"
    )
    node1.query(
        f"insert into test_multiple_inserts select number, randomString(100) from numbers(30) settings hdfs_create_new_file_on_insert=1"
    )

    result = node1.query(f"select count() from test_multiple_inserts")
    assert int(result) == 60

    result = node1.query(f"drop table test_multiple_inserts")

    table_function = f"hdfs('hdfs://hdfs1:9000/data_multiple_inserts.gz', 'Parquet', 'a Int32, b String')"
    node1.query(f"create table test_multiple_inserts as {table_function}")
    node1.query(
        f"insert into test_multiple_inserts select number, randomString(100) FROM numbers(10)"
    )
    node1.query(
        f"insert into test_multiple_inserts select number, randomString(100) FROM numbers(20) settings hdfs_create_new_file_on_insert=1"
    )
    node1.query(
        f"insert into test_multiple_inserts select number, randomString(100) FROM numbers(30) settings hdfs_create_new_file_on_insert=1"
    )

    result = node1.query(f"select count() from test_multiple_inserts")
    assert int(result) == 60


def test_format_detection(started_cluster):
    node1.query(
        f"create table arrow_table (x UInt64) engine=HDFS('hdfs://hdfs1:9000/data.arrow')"
    )
    node1.query(f"insert into arrow_table select 1")
    result = node1.query(f"select * from hdfs('hdfs://hdfs1:9000/data.arrow')")
    assert int(result) == 1


def test_schema_inference_with_globs(started_cluster):
    node1.query(
        f"insert into table function hdfs('hdfs://hdfs1:9000/data1.jsoncompacteachrow', 'JSONCompactEachRow', 'x Nullable(UInt32)') select NULL"
    )
    node1.query(
        f"insert into table function hdfs('hdfs://hdfs1:9000/data2.jsoncompacteachrow', 'JSONCompactEachRow', 'x Nullable(UInt32)') select 0"
    )

    result = node1.query(f"desc hdfs('hdfs://hdfs1:9000/data*.jsoncompacteachrow')")
    assert result.strip() == "c1\tNullable(Float64)"

    result = node1.query(
        f"select * from hdfs('hdfs://hdfs1:9000/data*.jsoncompacteachrow')"
    )
    assert sorted(result.split()) == ["0", "\\N"]


def test_insert_select_schema_inference(started_cluster):
    node1.query(
        f"insert into table function hdfs('hdfs://hdfs1:9000/test.native.zst') select toUInt64(1) as x"
    )

    result = node1.query(f"desc hdfs('hdfs://hdfs1:9000/test.native.zst')")
    assert result.strip() == "x\tUInt64"

    result = node1.query(f"select * from hdfs('hdfs://hdfs1:9000/test.native.zst')")
    assert int(result) == 1


<<<<<<< HEAD
def test_virtual_columns_2(started_cluster):
    hdfs_api = started_cluster.hdfs_api

    table_function = (
        f"hdfs('hdfs://hdfs1:9000/parquet_2', 'Parquet', 'a Int32, b String')"
    )
    node1.query(f"insert into table function {table_function} SELECT 1, 'kek'")

    result = node1.query(f"SELECT _path FROM {table_function}")
    assert result.strip() == "hdfs://hdfs1:9000/parquet_2"

    table_function = (
        f"hdfs('hdfs://hdfs1:9000/parquet_3', 'Parquet', 'a Int32, _path String')"
    )
    node1.query(f"insert into table function {table_function} SELECT 1, 'kek'")

    result = node1.query(f"SELECT _path FROM {table_function}")
    assert result.strip() == "kek"


if __name__ == '__main__':
=======
if __name__ == "__main__":
>>>>>>> ad0a62d1
    cluster.start()
    input("Cluster created, press any key to destroy...")
    cluster.shutdown()<|MERGE_RESOLUTION|>--- conflicted
+++ resolved
@@ -554,7 +554,6 @@
     assert int(result) == 1
 
 
-<<<<<<< HEAD
 def test_virtual_columns_2(started_cluster):
     hdfs_api = started_cluster.hdfs_api
 
@@ -576,9 +575,6 @@
 
 
 if __name__ == '__main__':
-=======
-if __name__ == "__main__":
->>>>>>> ad0a62d1
     cluster.start()
     input("Cluster created, press any key to destroy...")
     cluster.shutdown()