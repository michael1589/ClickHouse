--- conflicted
+++ resolved
@@ -213,11 +213,7 @@
 
     /// Initialize columns (from columns.txt if exists, or create from column files if not).
     /// Load checksums from checksums.txt if exists. Load index if required.
-<<<<<<< HEAD
-    void loadColumnsChecksumsIndex(bool require_columns_checksums, bool check_consistency);
-=======
     void loadColumnsChecksumsIndexes(bool require_columns_checksums, bool check_consistency);
->>>>>>> 392b59a2
 
     /// Checks that .bin and .mrk files exist
     bool hasColumnFiles(const String & column) const;
@@ -236,11 +232,8 @@
     /// Loads index file. Also calculates this->size if size=0
     void loadIndex();
 
-<<<<<<< HEAD
-=======
     void loadPartitionAndMinMaxIndex();
 
->>>>>>> 392b59a2
     void checkConsistency(bool require_part_metadata);
 };
 
