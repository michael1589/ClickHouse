--- conflicted
+++ resolved
@@ -148,11 +148,7 @@
     Slice getSliceFromRight(size_t offset) const
     {
         size_t elem_size = offsets[row_num] - prev_offset;
-<<<<<<< HEAD
-        if (offset >= elem_size)
-=======
         if (offset > elem_size)
->>>>>>> 7943a21f
             return {&elements[prev_offset], elem_size};
         return {&elements[offsets[row_num] - offset], offset};
     }
@@ -160,13 +156,8 @@
     Slice getSliceFromRight(size_t offset, size_t length) const
     {
         size_t elem_size = offsets[row_num] - prev_offset;
-<<<<<<< HEAD
-        if (offset >= elem_size)
+        if (offset > elem_size)
             return {&elements[prev_offset], length + elem_size > offset ? std::min(elem_size, length + elem_size - offset) : 0};
-=======
-        if (offset > elem_size)
-            return {&elements[prev_offset], elem_size};
->>>>>>> 7943a21f
         return {&elements[offsets[row_num] - offset], std::min(length, offset)};
     }
 };
@@ -629,11 +620,7 @@
     Slice getSliceFromRight(size_t offset) const
     {
         size_t elem_size = offsets[row_num] - prev_offset;
-<<<<<<< HEAD
-        if (offset >= elem_size)
-=======
         if (offset > elem_size)
->>>>>>> 7943a21f
             return {&elements, prev_offset, elem_size};
         return {&elements, offsets[row_num] - offset, offset};
     }
@@ -641,13 +628,8 @@
     Slice getSliceFromRight(size_t offset, size_t length) const
     {
         size_t elem_size = offsets[row_num] - prev_offset;
-<<<<<<< HEAD
-        if (offset >= elem_size)
+        if (offset > elem_size)
             return {&elements, prev_offset, length + elem_size > offset ? std::min(elem_size, length + elem_size - offset) : 0};
-=======
-        if (offset > elem_size)
-            return {&elements, prev_offset, elem_size};
->>>>>>> 7943a21f
         return {&elements, offsets[row_num] - offset, std::min(length, offset)};
     }
 };
