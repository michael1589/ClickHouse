--- conflicted
+++ resolved
@@ -547,12 +547,9 @@
     ParserKeyword range_keyword("RANGE");
     ParserKeyword layout_keyword("LAYOUT");
     ParserKeyValueFunction key_value_pairs_p;
-<<<<<<< HEAD
     ParserKeyValuePairsList key_value_pairs_list_p;
     ParserExpressionList expression_list_p(false);
-=======
     ParserKeyValuePairsList expression_parser;
->>>>>>> 2c3b32e7
 
     ASTPtr primary_key;
     ASTPtr composite_key;
