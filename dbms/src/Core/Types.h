#pragma once

#include <cstdint>
#include <string>
#include <vector>
#include <common/Types.h>
#include <Common/intExp.h>


namespace DB
{

/// Data types for representing elementary values from a database in RAM.

struct Null {};

<<<<<<< HEAD
/// @warning Append only enum! Ids in this enum could be serialized in data.
/// You MUST NOT change the order, insert or remove ids in the middle.
=======
/// @note Except explicitly described you should not assume on TypeIndex numbers and/or their orders in this enum.
>>>>>>> 526a35a6
enum class TypeIndex
{
    Nothing           = 0,
    UInt8             = 1,
    UInt16            = 2,
    UInt32            = 3,
    UInt64            = 4,
    UInt128           = 5,
    Int8              = 6,
    Int16             = 7,
    Int32             = 8,
    Int64             = 9,
    Int128            = 10,
    Float32           = 11,
    Float64           = 12,
    Date              = 13,
    DateTime          = 14,
    String            = 15,
    FixedString       = 16,
    Enum8             = 17,
    Enum16            = 18,
    Decimal32         = 19,
    Decimal64         = 20,
    Decimal128        = 21,
    UUID              = 22,
    Array             = 23,
    Tuple             = 24,
    Set               = 25,
    Interval          = 26,
    Nullable          = 27,
    Function          = 28,
    AggregateFunction = 29,
    LowCardinality    = 30,
    DateTime64        = 31,
};

using UInt8 = uint8_t;
using UInt16 = uint16_t;
using UInt32 = uint32_t;
using UInt64 = uint64_t;

using Int8 = int8_t;
using Int16 = int16_t;
using Int32 = int32_t;
using Int64 = int64_t;

using Float32 = float;
using Float64 = double;

using String = std::string;


/** Note that for types not used in DB, IsNumber is false.
  */
template <typename T> constexpr bool IsNumber = false;

template <> inline constexpr bool IsNumber<UInt8> = true;
template <> inline constexpr bool IsNumber<UInt16> = true;
template <> inline constexpr bool IsNumber<UInt32> = true;
template <> inline constexpr bool IsNumber<UInt64> = true;
template <> inline constexpr bool IsNumber<Int8> = true;
template <> inline constexpr bool IsNumber<Int16> = true;
template <> inline constexpr bool IsNumber<Int32> = true;
template <> inline constexpr bool IsNumber<Int64> = true;
template <> inline constexpr bool IsNumber<Float32> = true;
template <> inline constexpr bool IsNumber<Float64> = true;

template <typename T> struct TypeName;

template <> struct TypeName<UInt8>   { static const char * get() { return "UInt8";   } };
template <> struct TypeName<UInt16>  { static const char * get() { return "UInt16";  } };
template <> struct TypeName<UInt32>  { static const char * get() { return "UInt32";  } };
template <> struct TypeName<UInt64>  { static const char * get() { return "UInt64";  } };
template <> struct TypeName<Int8>    { static const char * get() { return "Int8";    } };
template <> struct TypeName<Int16>   { static const char * get() { return "Int16";   } };
template <> struct TypeName<Int32>   { static const char * get() { return "Int32";   } };
template <> struct TypeName<Int64>   { static const char * get() { return "Int64";   } };
template <> struct TypeName<Float32> { static const char * get() { return "Float32"; } };
template <> struct TypeName<Float64> { static const char * get() { return "Float64"; } };
template <> struct TypeName<String>  { static const char * get() { return "String";  } };

template <typename T> struct TypeId;
template <> struct TypeId<UInt8>    { static constexpr const TypeIndex value = TypeIndex::UInt8;  };
template <> struct TypeId<UInt16>   { static constexpr const TypeIndex value = TypeIndex::UInt16;  };
template <> struct TypeId<UInt32>   { static constexpr const TypeIndex value = TypeIndex::UInt32;  };
template <> struct TypeId<UInt64>   { static constexpr const TypeIndex value = TypeIndex::UInt64;  };
template <> struct TypeId<Int8>     { static constexpr const TypeIndex value = TypeIndex::Int8;  };
template <> struct TypeId<Int16>    { static constexpr const TypeIndex value = TypeIndex::Int16; };
template <> struct TypeId<Int32>    { static constexpr const TypeIndex value = TypeIndex::Int32; };
template <> struct TypeId<Int64>    { static constexpr const TypeIndex value = TypeIndex::Int64; };
template <> struct TypeId<Float32>  { static constexpr const TypeIndex value = TypeIndex::Float32;  };
template <> struct TypeId<Float64>  { static constexpr const TypeIndex value = TypeIndex::Float64;  };

/// Not a data type in database, defined just for convenience.
using Strings = std::vector<String>;


using Int128 = __int128;
template <> inline constexpr bool IsNumber<Int128> = true;
template <> struct TypeName<Int128> { static const char * get() { return "Int128";  } };
template <> struct TypeId<Int128>   { static constexpr const TypeIndex value = TypeIndex::Int128; };

/// Own FieldType for Decimal.
/// It is only a "storage" for decimal. To perform operations, you also have to provide a scale (number of digits after point).
template <typename T>
struct Decimal
{
    using NativeType = T;

    Decimal() = default;
    Decimal(Decimal<T> &&) = default;
    Decimal(const Decimal<T> &) = default;

    Decimal(const T & value_)
    :   value(value_)
    {}

    template <typename U>
    Decimal(const Decimal<U> & x)
    :   value(x)
    {}

    constexpr Decimal<T> & operator = (Decimal<T> &&) = default;
    constexpr Decimal<T> & operator = (const Decimal<T> &) = default;

    operator T () const { return value; }

    const Decimal<T> & operator += (const T & x) { value += x; return *this; }
    const Decimal<T> & operator -= (const T & x) { value -= x; return *this; }
    const Decimal<T> & operator *= (const T & x) { value *= x; return *this; }
    const Decimal<T> & operator /= (const T & x) { value /= x; return *this; }
    const Decimal<T> & operator %= (const T & x) { value %= x; return *this; }

    static T getScaleMultiplier(UInt32 scale);

    T value;
};


using Decimal32 = Decimal<Int32>;
using Decimal64 = Decimal<Int64>;
using Decimal128 = Decimal<Int128>;

// TODO (nemkov): consider making a strong typedef
//using DateTime32 = time_t;
using DateTime64 = Decimal64;

template <> struct TypeName<Decimal32>   { static const char * get() { return "Decimal32";   } };
template <> struct TypeName<Decimal64>   { static const char * get() { return "Decimal64";   } };
template <> struct TypeName<Decimal128>  { static const char * get() { return "Decimal128";  } };

template <> struct TypeId<Decimal32>    { static constexpr const TypeIndex value = TypeIndex::Decimal32; };
template <> struct TypeId<Decimal64>    { static constexpr const TypeIndex value = TypeIndex::Decimal64; };
template <> struct TypeId<Decimal128>   { static constexpr const TypeIndex value = TypeIndex::Decimal128; };

template <typename T> constexpr bool IsDecimalNumber = false;
template <> inline constexpr bool IsDecimalNumber<Decimal32> = true;
template <> inline constexpr bool IsDecimalNumber<Decimal64> = true;
template <> inline constexpr bool IsDecimalNumber<Decimal128> = true;

template <typename T> struct NativeType { using Type = T; };
template <> struct NativeType<Decimal32> { using Type = Int32; };
template <> struct NativeType<Decimal64> { using Type = Int64; };
template <> struct NativeType<Decimal128> { using Type = Int128; };

template <> inline Int32 Decimal32::getScaleMultiplier(UInt32 scale) { return common::exp10_i32(scale); }
template <> inline Int64 Decimal64::getScaleMultiplier(UInt32 scale) { return common::exp10_i64(scale); }
template <> inline Int128 Decimal128::getScaleMultiplier(UInt32 scale) { return common::exp10_i128(scale); }

inline const char * getTypeName(TypeIndex idx)
{
    switch (idx)
    {
        case TypeIndex::Nothing:    return "Nothing";
        case TypeIndex::UInt8:      return TypeName<UInt8>::get();
        case TypeIndex::UInt16:     return TypeName<UInt16>::get();
        case TypeIndex::UInt32:     return TypeName<UInt32>::get();
        case TypeIndex::UInt64:     return TypeName<UInt64>::get();
        case TypeIndex::UInt128:    return "UInt128";
        case TypeIndex::Int8:       return TypeName<Int8>::get();
        case TypeIndex::Int16:      return TypeName<Int16>::get();
        case TypeIndex::Int32:      return TypeName<Int32>::get();
        case TypeIndex::Int64:      return TypeName<Int64>::get();
        case TypeIndex::Int128:     return TypeName<Int128>::get();
        case TypeIndex::Float32:    return TypeName<Float32>::get();
        case TypeIndex::Float64:    return TypeName<Float64>::get();
        case TypeIndex::Date:       return "Date";
        case TypeIndex::DateTime:   return "DateTime";
        case TypeIndex::DateTime64: return "DateTime64";
        case TypeIndex::String:     return TypeName<String>::get();
        case TypeIndex::FixedString: return "FixedString";
        case TypeIndex::Enum8:      return "Enum8";
        case TypeIndex::Enum16:     return "Enum16";
        case TypeIndex::Decimal32:  return TypeName<Decimal32>::get();
        case TypeIndex::Decimal64:  return TypeName<Decimal64>::get();
        case TypeIndex::Decimal128: return TypeName<Decimal128>::get();
        case TypeIndex::UUID:       return "UUID";
        case TypeIndex::Array:      return "Array";
        case TypeIndex::Tuple:      return "Tuple";
        case TypeIndex::Set:        return "Set";
        case TypeIndex::Interval:   return "Interval";
        case TypeIndex::Nullable:   return "Nullable";
        case TypeIndex::Function:   return "Function";
        case TypeIndex::AggregateFunction: return "AggregateFunction";
        case TypeIndex::LowCardinality: return "LowCardinality";
    }

    __builtin_unreachable();
}

}

/// Specialization of `std::hash` for the Decimal<T> types.
namespace std
{
    template <typename T>
    struct hash<DB::Decimal<T>> { size_t operator()(const DB::Decimal<T> & x) const { return hash<T>()(x.value); } };

    template <>
    struct hash<DB::Decimal128>
    {
        size_t operator()(const DB::Decimal128 & x) const
        {
            return std::hash<DB::Int64>()(x.value >> 64)
                ^ std::hash<DB::Int64>()(x.value & std::numeric_limits<DB::UInt64>::max());
        }
    };
}<|MERGE_RESOLUTION|>--- conflicted
+++ resolved
@@ -14,12 +14,8 @@
 
 struct Null {};
 
-<<<<<<< HEAD
 /// @warning Append only enum! Ids in this enum could be serialized in data.
 /// You MUST NOT change the order, insert or remove ids in the middle.
-=======
-/// @note Except explicitly described you should not assume on TypeIndex numbers and/or their orders in this enum.
->>>>>>> 526a35a6
 enum class TypeIndex
 {
     Nothing           = 0,
