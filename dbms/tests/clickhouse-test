#!/usr/bin/env python
import sys
import os
import os.path
import re

from argparse import ArgumentParser
from argparse import FileType
from pprint import pprint
import shlex
import subprocess
from subprocess import check_call
from subprocess import Popen
from subprocess import PIPE
from subprocess import CalledProcessError
from datetime import datetime
from time import sleep
from errno import ESRCH
import termcolor
from random import random
import commands
from multiprocessing import Pool
from contextlib import closing


MESSAGES_TO_RETRY = [
    "DB::Exception: ZooKeeper session has been expired",
    "Coordination::Exception: Connection loss",
]


def remove_control_characters(s):
    """
    https://github.com/html5lib/html5lib-python/issues/96#issuecomment-43438438
    """
    def str_to_int(s, default, base=10):
        if int(s, base) < 0x10000:
            return unichr(int(s, base))
        return default
    s = re.sub(r"&#(\d+);?", lambda c: str_to_int(c.group(1), c.group(0)), s)
    s = re.sub(r"&#[xX]([0-9a-fA-F]+);?", lambda c: str_to_int(c.group(1), c.group(0), base=16), s)
    s = re.sub(r"[\x00-\x08\x0b\x0e-\x1f\x7f]", "", s)
    return s

def run_single_test(args, ext, server_logs_level, case_file, stdout_file, stderr_file):
    if ext == '.sql':
        command = "{0} --send_logs_level={1} --testmode --multiquery < {2} > {3} 2> {4}".format(args.client_with_database, server_logs_level, case_file, stdout_file, stderr_file)
    else:
        command = "{} > {} 2> {}".format(case_file, stdout_file, stderr_file)

    proc = Popen(command, shell = True)
    start_time = datetime.now()
    while (datetime.now() - start_time).total_seconds() < args.timeout and proc.poll() is None:
        sleep(0.01)

    stdout = open(stdout_file, 'r').read() if os.path.exists(stdout_file) else ''
    stdout = unicode(stdout, errors='replace', encoding='utf-8')
    stderr = open(stderr_file, 'r').read() if os.path.exists(stderr_file) else ''
    stderr = unicode(stderr, errors='replace', encoding='utf-8')

    return proc, stdout, stderr

def need_retry(stderr):
    return any(msg in stderr for msg in MESSAGES_TO_RETRY)

def get_processlist(client_cmd):
    try:
        return subprocess.check_output("{} --query 'SHOW PROCESSLIST FORMAT Vertical'".format(client_cmd), shell=True)
    except:
        return "" #  server seems dead

def get_stacktraces(server_pid):
    cmd = "gdb -q -ex 'set pagination off' -ex 'backtrace' -ex 'thread apply all backtrace' -ex 'detach' -ex 'quit' --pid {} 2>/dev/null".format(server_pid)
    try:
        return subprocess.check_output(cmd, shell=True)
    except Exception as ex:
        return "Error occured while receiving stack traces {}".format(str(ex))

def get_server_pid(server_tcp_port):
    cmd = "lsof -i tcp:{port} | grep '*:{port}'".format(port=server_tcp_port)
    try:
        output = subprocess.check_output(cmd, shell=True)
        if output:
            columns = output.strip().split(' ')
            return int(columns[1])
        else:
            return None # server dead
    except Exception as ex:
        return None

def dump_report(destination, suite, test_case, report):
    if destination is not None:
        destination_file = os.path.join(destination, suite, test_case + ".xml")
        destination_dir = os.path.dirname(destination_file)
        if not os.path.exists(destination_dir):
            os.makedirs(destination_dir)
        with open(destination_file, 'w') as report_file:
            report_root = et.Element("testsuites", attrib = {'name': 'ClickHouse Tests'})
            report_suite = et.Element("testsuite", attrib = {"name": suite})
            report_suite.append(report)
            report_root.append(report_suite)
            report_file.write(et.tostring(report_root, encoding = "UTF-8", xml_declaration=True, pretty_print=True))

def colored(text, args, color=None, on_color=None, attrs=None):
       if sys.stdout.isatty() or args.force_color:
           return termcolor.colored(text, color, on_color, attrs)
       else:
           return text


SERVER_DIED = False
exit_code = 0


#def run_tests_array(all_tests, suite, suite_dir, suite_tmp_dir, run_total):
def run_tests_array(all_tests_with_params):
    all_tests, suite, suite_dir, suite_tmp_dir, run_total = all_tests_with_params
    global exit_code
    global SERVER_DIED

    OP_SQUARE_BRACKET = colored("[", args, attrs=['bold'])
    CL_SQUARE_BRACKET = colored("]", args, attrs=['bold'])

    MSG_FAIL = OP_SQUARE_BRACKET + colored(" FAIL ", args, "red", attrs=['bold']) + CL_SQUARE_BRACKET
    MSG_UNKNOWN = OP_SQUARE_BRACKET + colored(" UNKNOWN ", args, "yellow", attrs=['bold']) + CL_SQUARE_BRACKET
    MSG_OK = OP_SQUARE_BRACKET + colored(" OK ", args, "green", attrs=['bold']) + CL_SQUARE_BRACKET
    MSG_SKIPPED = OP_SQUARE_BRACKET + colored(" SKIPPED ", args, "cyan", attrs=['bold']) + CL_SQUARE_BRACKET

    passed_total = 0
    skipped_total = 0
    failures_total = 0
    failures = 0
    failures_chain = 0

    if len(all_tests):
        print("\nRunning {} {} tests.".format(len(all_tests), suite) + "\n")

    for case in all_tests:
        if SERVER_DIED:
            break

        case_file = os.path.join(suite_dir, case)
        (name, ext) = os.path.splitext(case)

        report_testcase = et.Element("testcase", attrib = {"name": name})

        try:
            sys.stdout.write("{0:72}".format(name + ": "))
            if run_total == 1:
                sys.stdout.flush()

            if args.skip and any(s in name for s in args.skip):
                report_testcase.append(et.Element("skipped", attrib = {"message": "skip"}))
                print(MSG_SKIPPED + " - skip")
                skipped_total += 1
            elif not args.zookeeper and 'zookeeper' in name:
                report_testcase.append(et.Element("skipped", attrib = {"message": "no zookeeper"}))
                print(MSG_SKIPPED + " - no zookeeper")
                skipped_total += 1
            elif not args.shard and 'shard' in name:
                report_testcase.append(et.Element("skipped", attrib = {"message": "no shard"}))
                print(MSG_SKIPPED + " - no shard")
                skipped_total += 1
            elif not args.no_long and 'long' in name:
                report_testcase.append(et.Element("skipped", attrib = {"message": "no long"}))
                print(MSG_SKIPPED + " - no long")
                skipped_total += 1
            else:
                disabled_file = os.path.join(suite_dir, name) + '.disabled'

                if os.path.exists(disabled_file) and not args.disabled:
                    message = open(disabled_file, 'r').read()
                    report_testcase.append(et.Element("skipped", attrib = {"message": message}))
                    print(MSG_SKIPPED + " - " + message)
                else:

                    if args.testname:
                        clickhouse_proc = Popen(shlex.split(args.client_with_database), stdin=PIPE, stdout=PIPE, stderr=PIPE)
                        clickhouse_proc.communicate("SELECT 'Running test {suite}/{case} from pid={pid}';".format(pid = os.getpid(), case = case, suite = suite))

                    reference_file = os.path.join(suite_dir, name) + '.reference'
                    stdout_file = os.path.join(suite_tmp_dir, name) + '.stdout'
                    stderr_file = os.path.join(suite_tmp_dir, name) + '.stderr'

                    proc, stdout, stderr = run_single_test(args, ext, server_logs_level, case_file, stdout_file, stderr_file)
                    if proc.returncode is None:
                        try:
                            proc.kill()
                        except OSError as e:
                            if e.errno != ESRCH:
                                raise

                        failure = et.Element("failure", attrib = {"message": "Timeout"})
                        report_testcase.append(failure)

                        failures += 1
                        print("{0} - Timeout!".format(MSG_FAIL))
                    else:
                        counter = 1
                        while proc.returncode != 0 and need_retry(stderr):
                            proc, stdout, stderr = run_single_test(args, ext, server_logs_level, case_file, stdout_file, stderr_file)
                            sleep(2**counter)
                            counter += 1
                            if counter > 6:
                                break

                        if proc.returncode != 0:
                            failure = et.Element("failure", attrib = {"message": "return code {}".format(proc.returncode)})
                            report_testcase.append(failure)

                            stdout_element = et.Element("system-out")
                            stdout_element.text = et.CDATA(stdout)
                            report_testcase.append(stdout_element)

                            failures += 1
                            failures_chain += 1
                            print("{0} - return code {1}".format(MSG_FAIL, proc.returncode))

                            if stderr:
                                stderr_element = et.Element("system-err")
                                stderr_element.text = et.CDATA(stderr)
                                report_testcase.append(stderr_element)
                                print(stderr.encode('utf-8'))

                            if args.stop and ('Connection refused' in stderr or 'Attempt to read after eof' in stderr) and not 'Received exception from server' in stderr:
                                SERVER_DIED = True

                        elif stderr:
                            failure = et.Element("failure", attrib = {"message": "having stderror"})
                            report_testcase.append(failure)

                            stderr_element = et.Element("system-err")
                            stderr_element.text = et.CDATA(stderr)
                            report_testcase.append(stderr_element)

                            failures += 1
                            failures_chain += 1
                            print("{0} - having stderror:\n{1}".format(MSG_FAIL, stderr.encode('utf-8')))
                        elif 'Exception' in stdout:
                            failure = et.Element("error", attrib = {"message": "having exception"})
                            report_testcase.append(failure)

                            stdout_element = et.Element("system-out")
                            stdout_element.text = et.CDATA(stdout)
                            report_testcase.append(stdout_element)

                            failures += 1
                            failures_chain += 1
                            print("{0} - having exception:\n{1}".format(MSG_FAIL, stdout.encode('utf-8')))
                        elif not os.path.isfile(reference_file):
                            skipped = et.Element("skipped", attrib = {"message": "no reference file"})
                            report_testcase.append(skipped)
                            print("{0} - no reference file".format(MSG_UNKNOWN))
                        else:
                            result_is_different = subprocess.call(['diff', '-q', reference_file, stdout_file], stdout = PIPE)

                            if result_is_different:
                                diff = Popen(['diff', '--unified', reference_file, stdout_file], stdout = PIPE).communicate()[0]
                                diff = unicode(diff, errors='replace', encoding='utf-8')
                                cat = Popen(['cat', '-vet'], stdin=PIPE, stdout=PIPE).communicate(input=diff.encode(encoding='utf-8', errors='replace'))[0]

                                failure = et.Element("failure", attrib = {"message": "result differs with reference"})
                                report_testcase.append(failure)

                                stdout_element = et.Element("system-out")
                                try:
                                    stdout_element.text = et.CDATA(diff)
                                except:
                                    stdout_element.text = et.CDATA(remove_control_characters(diff))

                                report_testcase.append(stdout_element)
                                failures += 1
                                print("{0} - result differs with reference:\n{1}".format(MSG_FAIL, cat.encode('utf-8')))
                            else:
                                passed_total += 1
                                failures_chain = 0
                                print(MSG_OK)
                                if os.path.exists(stdout_file):
                                    os.remove(stdout_file)
                                if os.path.exists(stderr_file):
                                    os.remove(stderr_file)
        except KeyboardInterrupt as e:
            print(colored("Break tests execution", args, "red"))
            raise e
        except:
            import traceback
            exc_type, exc_value, tb = sys.exc_info()
            error = et.Element("error", attrib = {"type": exc_type.__name__, "message": str(exc_value)})
            report_testcase.append(error)

            failures += 1
            print("{0} - Test internal error: {1}\n{2}\n{3}".format(MSG_FAIL, exc_type.__name__, exc_value, "\n".join(traceback.format_tb(tb, 10))))
        finally:
            dump_report(args.output, suite, name, report_testcase)

        if failures_chain >= 20:
            break

    failures_total = failures_total + failures

    if failures_total > 0:
        print(colored("\nHaving {failures_total} errors! {passed_total} tests passed. {skipped_total} tests skipped.".format(passed_total = passed_total, skipped_total = skipped_total, failures_total = failures_total), args, "red", attrs=["bold"]))
        exit_code = 1
    else:
        print(colored("\n{passed_total} tests passed. {skipped_total} tests skipped.".format(passed_total = passed_total, skipped_total = skipped_total), args, "green", attrs=["bold"]))

server_logs_level = "warning"

def main(args):
    global SERVER_DIED
    global exit_code
    global server_logs_level

    def is_data_present():
        clickhouse_proc = Popen(shlex.split(args.client), stdin=PIPE, stdout=PIPE, stderr=PIPE)
        (stdout, stderr) = clickhouse_proc.communicate("EXISTS TABLE test.hits")
        if clickhouse_proc.returncode != 0:
            raise CalledProcessError(clickhouse_proc.returncode, args.client, stderr)

        return stdout.startswith('1')

<<<<<<< HEAD

=======
>>>>>>> 1de889c2
    base_dir = os.path.abspath(args.queries)
    tmp_dir = os.path.abspath(args.tmp)

    # Keep same default values as in queries/shell_config.sh
    os.environ.setdefault("CLICKHOUSE_BINARY", args.binary)
    #os.environ.setdefault("CLICKHOUSE_CLIENT", args.client)
    os.environ.setdefault("CLICKHOUSE_CONFIG", args.configserver)
    if args.configclient:
        os.environ.setdefault("CLICKHOUSE_CONFIG_CLIENT", args.configclient)
    os.environ.setdefault("CLICKHOUSE_TMP", tmp_dir)
    os.environ.setdefault("CLICKHOUSE_DATABASE", args.database)

    # Force to print server warnings in stderr
    # Shell scripts could change logging level
    os.environ.setdefault("CLICKHOUSE_CLIENT_SERVER_LOGS_LEVEL", server_logs_level)

    if args.zookeeper is None:
        code, out = commands.getstatusoutput(args.extract_from_config +" --try --config " + args.configserver + ' --key zookeeper | grep . | wc -l')
        try:
            if int(out) > 0:
                args.zookeeper = True
            else:
                args.zookeeper = False
        except ValueError:
            args.zookeeper = False

    if args.shard is None:
        code, out = commands.getstatusoutput(args.extract_from_config + " --try --config " + args.configserver + ' --key listen_host | grep -E "127.0.0.2|::"')
        if out:
            args.shard = True
        else:
            args.shard = False

    clickhouse_proc_create = Popen(shlex.split(args.client), stdin=PIPE, stdout=PIPE, stderr=PIPE)
    clickhouse_proc_create.communicate("CREATE DATABASE IF NOT EXISTS " + args.database)
    if args.database != "test":
        clickhouse_proc_create = Popen(shlex.split(args.client), stdin=PIPE, stdout=PIPE, stderr=PIPE)
        clickhouse_proc_create.communicate("CREATE DATABASE IF NOT EXISTS test")

    def is_test_from_dir(suite_dir, case):
        case_file = os.path.join(suite_dir, case)
        (name, ext) = os.path.splitext(case)
        return os.path.isfile(case_file) and (ext == '.sql' or ext == '.sh' or ext == '.py')

    def sute_key_func(item):
       if args.order == 'random':
             return random()

       if -1 == item.find('_'):
           return 99998

       prefix, suffix = item.split('_', 1)

       try:
           return int(prefix), suffix
       except ValueError:
           return 99997

    for suite in sorted(os.listdir(base_dir), key=sute_key_func):
        if SERVER_DIED:
            break

        suite_dir = os.path.join(base_dir, suite)
        suite_re_obj = re.search('^[0-9]+_(.*)$', suite)
        if not suite_re_obj: #skip .gitignore and so on
            continue

        suite_tmp_dir = os.path.join(tmp_dir, suite)
        if not os.path.exists(suite_tmp_dir):
            os.makedirs(suite_tmp_dir)

        suite = suite_re_obj.group(1)
        if os.path.isdir(suite_dir):

            if 'stateful' in suite and not args.no_stateful and not is_data_present():
                print("Won't run stateful tests because test data wasn't loaded.")
                continue
            if 'stateless' in suite and args.no_stateless:
                print("Won't run stateless tests because they were manually disabled.")
                continue
            if 'stateful' in suite and args.no_stateful:
                print("Won't run stateful tests because they were manually disabled.")
                continue

            # Reverse sort order: we want run newest test first.
            # And not reverse subtests
            def key_func(item):
                if args.order == 'random':
                    return random()

                reverse = 1 if args.order == 'asc' else -1

                if -1 == item.find('_'):
                    return 99998

                prefix, suffix = item.split('_', 1)

                try:
                    return reverse * int(prefix), suffix
                except ValueError:
                    return 99997

            all_tests = os.listdir(suite_dir)
            all_tests = filter(lambda case: is_test_from_dir(suite_dir, case), all_tests)
            all_tests = sorted(filter(lambda case: re.search(args.test, case) if args.test else True, all_tests), key=key_func)
<<<<<<< HEAD
            tests_n = len(all_tests)
            start = int(tests_n / run_total * (run_n - 1))
            if start > 0:
                start = start + 1
            end = int(tests_n / run_total * (run_n))
            all_tests = all_tests[start : end]

            print("\nRunning {} {} tests.".format(tests_n, suite) + (" {} .. {} ".format(start, end) if run_total > 1 else "") + "\n")

            for case in all_tests:
                if SERVER_DIED:
                    break

                case_file = os.path.join(suite_dir, case)
                (name, ext) = os.path.splitext(case)

                try:
                    sys.stdout.write("{0:72}".format(name + ": "))
                    if run_total == 1:
                        sys.stdout.flush()

                    if args.skip and any(s in name for s in args.skip):
                        print(MSG_SKIPPED + " - skip")
                        skipped_total += 1
                    elif not args.zookeeper and 'zookeeper' in name:
                        print(MSG_SKIPPED + " - no zookeeper")
                        skipped_total += 1
                    elif not args.shard and 'shard' in name:
                        print(MSG_SKIPPED + " - no shard")
                        skipped_total += 1
                    elif not args.no_long and 'long' in name:
                        print(MSG_SKIPPED + " - no long")
                        skipped_total += 1
                    else:
                        disabled_file = os.path.join(suite_dir, name) + '.disabled'

                        if os.path.exists(disabled_file) and not args.disabled:
                            message = open(disabled_file, 'r').read()
                            print(MSG_SKIPPED + " - " + message)
                        else:
=======
>>>>>>> 1de889c2

            run_n, run_total = args.parallel.split('/')
            run_n = float(run_n)
            run_total = float(run_total)
            tests_n = len(all_tests)
            if run_total > tests_n:
                run_total = tests_n
            if run_n > run_total:
                continue

            jobs = args.jobs
            if jobs > run_total:
                run_total = jobs

<<<<<<< HEAD
                                failures += 1
                                print("{0} - Timeout!".format(MSG_FAIL))
                            else:
                                counter = 1
                                while proc.returncode != 0 and need_retry(stderr):
                                    proc, stdout, stderr = run_single_test(args, ext, server_logs_level, case_file, stdout_file, stderr_file)
                                    sleep(2**counter)
                                    counter += 1
                                    if counter > 6:
                                        break

                                if proc.returncode != 0:
                                    failures += 1
                                    failures_chain += 1
                                    print("{0} - return code {1}".format(MSG_FAIL, proc.returncode))

                                    if stderr:
                                        print(stderr.encode('utf-8'))

                                    if args.stop and ('Connection refused' in stderr or 'Attempt to read after eof' in stderr) and not 'Received exception from server' in stderr:
                                        SERVER_DIED = True

                                elif stderr:
                                    failures += 1
                                    failures_chain += 1
                                    print("{0} - having stderror:\n{1}".format(MSG_FAIL, stderr.encode('utf-8')))
                                elif 'Exception' in stdout:
                                    failures += 1
                                    failures_chain += 1
                                    print("{0} - having exception:\n{1}".format(MSG_FAIL, stdout.encode('utf-8')))
                                elif not os.path.isfile(reference_file):
                                    print("{0} - no reference file".format(MSG_UNKNOWN))
                                else:
                                    result_is_different = subprocess.call(['diff', '-q', reference_file, stdout_file], stdout = PIPE)

                                    if result_is_different:
                                        diff = Popen(['diff', '--unified', reference_file, stdout_file], stdout = PIPE).communicate()[0]

                                        failures += 1
                                        print("{0} - result differs with reference:\n{1}".format(MSG_FAIL, diff))
                                    else:
                                        passed_total += 1
                                        failures_chain = 0
                                        print(MSG_OK)
                                        if os.path.exists(stdout_file):
                                            os.remove(stdout_file)
                                        if os.path.exists(stderr_file):
                                            os.remove(stderr_file)
                except KeyboardInterrupt as e:
                    print(colored("Break tests execution", "red"))
                    raise e
                except:
                    import traceback
                    exc_type, exc_value, tb = sys.exc_info()
                    failures += 1
                    print("{0} - Test internal error: {1}\n{2}\n{3}".format(MSG_FAIL, exc_type.__name__, exc_value, "\n".join(traceback.format_tb(tb, 10))))

                if failures_chain >= 20:
                    break

            failures_total = failures_total + failures

    exit_code = 0
    if failures_total > 0:
        print(colored("\nHaving {failures_total} errors! {passed_total} tests passed. {skipped_total} tests skipped.".format(passed_total = passed_total, skipped_total = skipped_total, failures_total = failures_total), "red", attrs=["bold"]))
        exit_code = 1
    else:
        print(colored("\n{passed_total} tests passed. {skipped_total} tests skipped.".format(passed_total = passed_total, skipped_total = skipped_total), "green", attrs=["bold"]))
=======
            all_tests_array = []
            for n in range(1, 1 + int(run_total)):
                start = int(tests_n / run_total * (n - 1))
                end = int(tests_n / run_total * n)
                all_tests_array.append([all_tests[start : end], suite, suite_dir, suite_tmp_dir, run_total])

            if jobs > 1:
                with closing(Pool(processes=jobs)) as pool:
                    pool.map(run_tests_array, all_tests_array)
                    pool.terminate()
            else:
                run_tests_array(all_tests_array[int(run_n)-1])
>>>>>>> 1de889c2

    if args.hung_check:
        processlist = get_processlist(args.client_with_database)
        if processlist:
            server_pid = get_server_pid(os.getenv("CLICKHOUSE_PORT_TCP", '9000'))
            print(colored("\nFound hung queries in processlist:", args, "red", attrs=["bold"]))
            print(processlist)
            if server_pid:
                print("\nStacktraces of all threads:")
                print(get_stacktraces(server_pid))
            exit_code = 1
        else:
            print(colored("\nNo queries hung.", args, "green", attrs=["bold"]))

    sys.exit(exit_code)


def find_binary(name):
    if os.path.exists(name) and os.access(name, os.X_OK):
        return True
    paths = os.environ.get("PATH").split(':')
    for path in paths:
        if os.access(os.path.join(path, name), os.X_OK):
            return True

    # maybe it wasn't in PATH
    return os.access(os.path.join('/usr/bin', name), os.X_OK)

if __name__ == '__main__':
    parser=ArgumentParser(description='ClickHouse functional tests')
    parser.add_argument('-q', '--queries', help='Path to queries dir')
    parser.add_argument('--tmp', help='Path to tmp dir')
    parser.add_argument('-b', '--binary', default='clickhouse', help='Path to clickhouse binary or name of binary in PATH')
    parser.add_argument('-c', '--client', help='Client program')
    parser.add_argument('--extract_from_config', help='extract-from-config program')
    parser.add_argument('--configclient', help='Client config (if you use not default ports)')
    parser.add_argument('--configserver', default= '/etc/clickhouse-server/config.xml', help='Preprocessed server config')
    parser.add_argument('-o', '--output', help='Output xUnit compliant test report directory')
    parser.add_argument('-t', '--timeout', type=int, default=600, help='Timeout for each test case in seconds')
    parser.add_argument('test', nargs='?', help='Optional test case name regex')
    parser.add_argument('-d', '--disabled', action='store_true', default=False, help='Also run disabled tests')
    parser.add_argument('--stop', action='store_true', default=None, dest='stop', help='Stop on network errors')
    parser.add_argument('--order', default='desc', help='Run order (asc, desc, random)')
    parser.add_argument('--testname', action='store_true', default=None, dest='testname', help='Make query with test name before test run')
    parser.add_argument('--hung-check', action='store_true', default=False)
    parser.add_argument('--force-color', action='store_true', default=False)
    parser.add_argument('--database', default='test', help='Default database for tests')
    parser.add_argument('--parallel', default='1/1', help='One parallel test run number/total')
    parser.add_argument('-j', '--jobs', default=1, help='Run all tests in parallel', type=int)

    parser.add_argument('--no-stateless', action='store_true', help='Disable all stateless tests')
    parser.add_argument('--no-stateful', action='store_true', help='Disable all stateful tests')
    parser.add_argument('--skip', nargs='+', help="Skip these tests")
    parser.add_argument('--no-long', action='store_false', dest='no_long', help='Do not run long tests')
    group=parser.add_mutually_exclusive_group(required=False)
    group.add_argument('--zookeeper', action='store_true', default=None, dest='zookeeper', help='Run zookeeper related tests')
    group.add_argument('--no-zookeeper', action='store_false', default=None, dest='zookeeper', help='Do not run zookeeper related tests')
    group=parser.add_mutually_exclusive_group(required=False)
    group.add_argument('--shard', action='store_true', default=None, dest='shard', help='Run sharding related tests (required to clickhouse-server listen 127.0.0.2 127.0.0.3)')
    group.add_argument('--no-shard', action='store_false', default=None, dest='shard', help='Do not run shard related tests')

    args = parser.parse_args()

    if args.queries is None and os.path.isdir('queries'):
        args.queries = 'queries'
    elif args.queries is None:
        if (os.path.isdir('/usr/local/share/clickhouse-test/queries')):
            args.queries = '/usr/local/share/clickhouse-test/queries'
        if (args.queries is None and os.path.isdir('/usr/share/clickhouse-test/queries')):
            args.queries = '/usr/share/clickhouse-test/queries'
        if args.tmp is None:
            args.tmp = '/tmp/clickhouse-test'
    if args.tmp is None:
        args.tmp = args.queries
    if args.client is None:
        if find_binary(args.binary + '-client'):
            args.client = args.binary + '-client'
        elif find_binary(args.binary):
            args.client = args.binary + ' client'
        else:
            print("No 'clickhouse' binary found in PATH")
            parser.print_help()
            exit(1)

        if args.configclient:
            args.client += ' --config-file=' + args.configclient
        if os.getenv("CLICKHOUSE_HOST"):
            args.client += ' --host=' + os.getenv("CLICKHOUSE_HOST")
        if os.getenv("CLICKHOUSE_PORT_TCP"):
            args.client += ' --port=' + os.getenv("CLICKHOUSE_PORT_TCP")
        if os.getenv("CLICKHOUSE_DATABASE"):
            args.client += ' --database=' + os.getenv("CLICKHOUSE_DATABASE")

    args.client_with_database = args.client
    if args.database:
        args.client_with_database += ' --database=' + args.database

    if args.extract_from_config is None:
        if os.access(args.binary + '-extract-from-config', os.X_OK):
            args.extract_from_config = args.binary + '-extract-from-config'
        else:
            args.extract_from_config = args.binary + ' extract-from-config'

    main(args)<|MERGE_RESOLUTION|>--- conflicted
+++ resolved
@@ -88,19 +88,6 @@
     except Exception as ex:
         return None
 
-def dump_report(destination, suite, test_case, report):
-    if destination is not None:
-        destination_file = os.path.join(destination, suite, test_case + ".xml")
-        destination_dir = os.path.dirname(destination_file)
-        if not os.path.exists(destination_dir):
-            os.makedirs(destination_dir)
-        with open(destination_file, 'w') as report_file:
-            report_root = et.Element("testsuites", attrib = {'name': 'ClickHouse Tests'})
-            report_suite = et.Element("testsuite", attrib = {"name": suite})
-            report_suite.append(report)
-            report_root.append(report_suite)
-            report_file.write(et.tostring(report_root, encoding = "UTF-8", xml_declaration=True, pretty_print=True))
-
 def colored(text, args, color=None, on_color=None, attrs=None):
        if sys.stdout.isatty() or args.force_color:
            return termcolor.colored(text, color, on_color, attrs)
@@ -142,27 +129,21 @@
         case_file = os.path.join(suite_dir, case)
         (name, ext) = os.path.splitext(case)
 
-        report_testcase = et.Element("testcase", attrib = {"name": name})
-
         try:
             sys.stdout.write("{0:72}".format(name + ": "))
             if run_total == 1:
                 sys.stdout.flush()
 
             if args.skip and any(s in name for s in args.skip):
-                report_testcase.append(et.Element("skipped", attrib = {"message": "skip"}))
                 print(MSG_SKIPPED + " - skip")
                 skipped_total += 1
             elif not args.zookeeper and 'zookeeper' in name:
-                report_testcase.append(et.Element("skipped", attrib = {"message": "no zookeeper"}))
                 print(MSG_SKIPPED + " - no zookeeper")
                 skipped_total += 1
             elif not args.shard and 'shard' in name:
-                report_testcase.append(et.Element("skipped", attrib = {"message": "no shard"}))
                 print(MSG_SKIPPED + " - no shard")
                 skipped_total += 1
             elif not args.no_long and 'long' in name:
-                report_testcase.append(et.Element("skipped", attrib = {"message": "no long"}))
                 print(MSG_SKIPPED + " - no long")
                 skipped_total += 1
             else:
@@ -170,7 +151,6 @@
 
                 if os.path.exists(disabled_file) and not args.disabled:
                     message = open(disabled_file, 'r').read()
-                    report_testcase.append(et.Element("skipped", attrib = {"message": message}))
                     print(MSG_SKIPPED + " - " + message)
                 else:
 
@@ -189,9 +169,6 @@
                         except OSError as e:
                             if e.errno != ESRCH:
                                 raise
-
-                        failure = et.Element("failure", attrib = {"message": "Timeout"})
-                        report_testcase.append(failure)
 
                         failures += 1
                         print("{0} - Timeout!".format(MSG_FAIL))
@@ -205,72 +182,33 @@
                                 break
 
                         if proc.returncode != 0:
-                            failure = et.Element("failure", attrib = {"message": "return code {}".format(proc.returncode)})
-                            report_testcase.append(failure)
-
-                            stdout_element = et.Element("system-out")
-                            stdout_element.text = et.CDATA(stdout)
-                            report_testcase.append(stdout_element)
-
                             failures += 1
                             failures_chain += 1
                             print("{0} - return code {1}".format(MSG_FAIL, proc.returncode))
 
                             if stderr:
-                                stderr_element = et.Element("system-err")
-                                stderr_element.text = et.CDATA(stderr)
-                                report_testcase.append(stderr_element)
                                 print(stderr.encode('utf-8'))
 
                             if args.stop and ('Connection refused' in stderr or 'Attempt to read after eof' in stderr) and not 'Received exception from server' in stderr:
                                 SERVER_DIED = True
 
                         elif stderr:
-                            failure = et.Element("failure", attrib = {"message": "having stderror"})
-                            report_testcase.append(failure)
-
-                            stderr_element = et.Element("system-err")
-                            stderr_element.text = et.CDATA(stderr)
-                            report_testcase.append(stderr_element)
-
                             failures += 1
                             failures_chain += 1
                             print("{0} - having stderror:\n{1}".format(MSG_FAIL, stderr.encode('utf-8')))
                         elif 'Exception' in stdout:
-                            failure = et.Element("error", attrib = {"message": "having exception"})
-                            report_testcase.append(failure)
-
-                            stdout_element = et.Element("system-out")
-                            stdout_element.text = et.CDATA(stdout)
-                            report_testcase.append(stdout_element)
-
                             failures += 1
                             failures_chain += 1
                             print("{0} - having exception:\n{1}".format(MSG_FAIL, stdout.encode('utf-8')))
                         elif not os.path.isfile(reference_file):
-                            skipped = et.Element("skipped", attrib = {"message": "no reference file"})
-                            report_testcase.append(skipped)
                             print("{0} - no reference file".format(MSG_UNKNOWN))
                         else:
                             result_is_different = subprocess.call(['diff', '-q', reference_file, stdout_file], stdout = PIPE)
 
                             if result_is_different:
                                 diff = Popen(['diff', '--unified', reference_file, stdout_file], stdout = PIPE).communicate()[0]
-                                diff = unicode(diff, errors='replace', encoding='utf-8')
-                                cat = Popen(['cat', '-vet'], stdin=PIPE, stdout=PIPE).communicate(input=diff.encode(encoding='utf-8', errors='replace'))[0]
-
-                                failure = et.Element("failure", attrib = {"message": "result differs with reference"})
-                                report_testcase.append(failure)
-
-                                stdout_element = et.Element("system-out")
-                                try:
-                                    stdout_element.text = et.CDATA(diff)
-                                except:
-                                    stdout_element.text = et.CDATA(remove_control_characters(diff))
-
-                                report_testcase.append(stdout_element)
                                 failures += 1
-                                print("{0} - result differs with reference:\n{1}".format(MSG_FAIL, cat.encode('utf-8')))
+                                print("{0} - result differs with reference:\n{1}".format(MSG_FAIL, diff))
                             else:
                                 passed_total += 1
                                 failures_chain = 0
@@ -285,13 +223,8 @@
         except:
             import traceback
             exc_type, exc_value, tb = sys.exc_info()
-            error = et.Element("error", attrib = {"type": exc_type.__name__, "message": str(exc_value)})
-            report_testcase.append(error)
-
             failures += 1
             print("{0} - Test internal error: {1}\n{2}\n{3}".format(MSG_FAIL, exc_type.__name__, exc_value, "\n".join(traceback.format_tb(tb, 10))))
-        finally:
-            dump_report(args.output, suite, name, report_testcase)
 
         if failures_chain >= 20:
             break
@@ -319,10 +252,6 @@
 
         return stdout.startswith('1')
 
-<<<<<<< HEAD
-
-=======
->>>>>>> 1de889c2
     base_dir = os.path.abspath(args.queries)
     tmp_dir = os.path.abspath(args.tmp)
 
@@ -428,49 +357,6 @@
             all_tests = os.listdir(suite_dir)
             all_tests = filter(lambda case: is_test_from_dir(suite_dir, case), all_tests)
             all_tests = sorted(filter(lambda case: re.search(args.test, case) if args.test else True, all_tests), key=key_func)
-<<<<<<< HEAD
-            tests_n = len(all_tests)
-            start = int(tests_n / run_total * (run_n - 1))
-            if start > 0:
-                start = start + 1
-            end = int(tests_n / run_total * (run_n))
-            all_tests = all_tests[start : end]
-
-            print("\nRunning {} {} tests.".format(tests_n, suite) + (" {} .. {} ".format(start, end) if run_total > 1 else "") + "\n")
-
-            for case in all_tests:
-                if SERVER_DIED:
-                    break
-
-                case_file = os.path.join(suite_dir, case)
-                (name, ext) = os.path.splitext(case)
-
-                try:
-                    sys.stdout.write("{0:72}".format(name + ": "))
-                    if run_total == 1:
-                        sys.stdout.flush()
-
-                    if args.skip and any(s in name for s in args.skip):
-                        print(MSG_SKIPPED + " - skip")
-                        skipped_total += 1
-                    elif not args.zookeeper and 'zookeeper' in name:
-                        print(MSG_SKIPPED + " - no zookeeper")
-                        skipped_total += 1
-                    elif not args.shard and 'shard' in name:
-                        print(MSG_SKIPPED + " - no shard")
-                        skipped_total += 1
-                    elif not args.no_long and 'long' in name:
-                        print(MSG_SKIPPED + " - no long")
-                        skipped_total += 1
-                    else:
-                        disabled_file = os.path.join(suite_dir, name) + '.disabled'
-
-                        if os.path.exists(disabled_file) and not args.disabled:
-                            message = open(disabled_file, 'r').read()
-                            print(MSG_SKIPPED + " - " + message)
-                        else:
-=======
->>>>>>> 1de889c2
 
             run_n, run_total = args.parallel.split('/')
             run_n = float(run_n)
@@ -485,76 +371,6 @@
             if jobs > run_total:
                 run_total = jobs
 
-<<<<<<< HEAD
-                                failures += 1
-                                print("{0} - Timeout!".format(MSG_FAIL))
-                            else:
-                                counter = 1
-                                while proc.returncode != 0 and need_retry(stderr):
-                                    proc, stdout, stderr = run_single_test(args, ext, server_logs_level, case_file, stdout_file, stderr_file)
-                                    sleep(2**counter)
-                                    counter += 1
-                                    if counter > 6:
-                                        break
-
-                                if proc.returncode != 0:
-                                    failures += 1
-                                    failures_chain += 1
-                                    print("{0} - return code {1}".format(MSG_FAIL, proc.returncode))
-
-                                    if stderr:
-                                        print(stderr.encode('utf-8'))
-
-                                    if args.stop and ('Connection refused' in stderr or 'Attempt to read after eof' in stderr) and not 'Received exception from server' in stderr:
-                                        SERVER_DIED = True
-
-                                elif stderr:
-                                    failures += 1
-                                    failures_chain += 1
-                                    print("{0} - having stderror:\n{1}".format(MSG_FAIL, stderr.encode('utf-8')))
-                                elif 'Exception' in stdout:
-                                    failures += 1
-                                    failures_chain += 1
-                                    print("{0} - having exception:\n{1}".format(MSG_FAIL, stdout.encode('utf-8')))
-                                elif not os.path.isfile(reference_file):
-                                    print("{0} - no reference file".format(MSG_UNKNOWN))
-                                else:
-                                    result_is_different = subprocess.call(['diff', '-q', reference_file, stdout_file], stdout = PIPE)
-
-                                    if result_is_different:
-                                        diff = Popen(['diff', '--unified', reference_file, stdout_file], stdout = PIPE).communicate()[0]
-
-                                        failures += 1
-                                        print("{0} - result differs with reference:\n{1}".format(MSG_FAIL, diff))
-                                    else:
-                                        passed_total += 1
-                                        failures_chain = 0
-                                        print(MSG_OK)
-                                        if os.path.exists(stdout_file):
-                                            os.remove(stdout_file)
-                                        if os.path.exists(stderr_file):
-                                            os.remove(stderr_file)
-                except KeyboardInterrupt as e:
-                    print(colored("Break tests execution", "red"))
-                    raise e
-                except:
-                    import traceback
-                    exc_type, exc_value, tb = sys.exc_info()
-                    failures += 1
-                    print("{0} - Test internal error: {1}\n{2}\n{3}".format(MSG_FAIL, exc_type.__name__, exc_value, "\n".join(traceback.format_tb(tb, 10))))
-
-                if failures_chain >= 20:
-                    break
-
-            failures_total = failures_total + failures
-
-    exit_code = 0
-    if failures_total > 0:
-        print(colored("\nHaving {failures_total} errors! {passed_total} tests passed. {skipped_total} tests skipped.".format(passed_total = passed_total, skipped_total = skipped_total, failures_total = failures_total), "red", attrs=["bold"]))
-        exit_code = 1
-    else:
-        print(colored("\n{passed_total} tests passed. {skipped_total} tests skipped.".format(passed_total = passed_total, skipped_total = skipped_total), "green", attrs=["bold"]))
-=======
             all_tests_array = []
             for n in range(1, 1 + int(run_total)):
                 start = int(tests_n / run_total * (n - 1))
@@ -567,7 +383,6 @@
                     pool.terminate()
             else:
                 run_tests_array(all_tests_array[int(run_n)-1])
->>>>>>> 1de889c2
 
     if args.hung_check:
         processlist = get_processlist(args.client_with_database)
