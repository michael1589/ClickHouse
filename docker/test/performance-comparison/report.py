--- conflicted
+++ resolved
@@ -231,15 +231,6 @@
 
     print_changes()
 
-<<<<<<< HEAD
-    slow_on_client_rows = tsvRows('report/slow-on-client.tsv')
-    error_tests += len(slow_on_client_rows)
-    printSimpleTable('Slow on client',
-        ['Client time, s', 'Server time, s', 'Ratio', 'Query'],
-        slow_on_client_rows)
-
-=======
->>>>>>> bf3f76be
     def print_unstable_queries():
         global unstable_queries
         global very_unstable_queries
@@ -278,13 +269,6 @@
 
     print_unstable_queries()
 
-<<<<<<< HEAD
-    run_error_rows = tsvRows('run-errors.tsv')
-    error_tests += len(run_error_rows)
-    printSimpleTable('Run errors', ['Test', 'Error'], run_error_rows)
-
-=======
->>>>>>> bf3f76be
     skipped_tests_rows = tsvRows('analyze/skipped-tests.tsv')
     printSimpleTable('Skipped tests', ['Test', 'Reason'], skipped_tests_rows)
 
