--- conflicted
+++ resolved
@@ -952,16 +952,12 @@
         || matchKeyToIndexNumber<Int16>(data, offsets, arguments, matched_idxs)
         || matchKeyToIndexNumber<Int32>(data, offsets, arguments, matched_idxs)
         || matchKeyToIndexNumber<Int64>(data, offsets, arguments, matched_idxs)
-<<<<<<< HEAD
-        || matchKeyToIndexString(data, offsets, arguments, matched_idxs)
-        || matchKeyToIndexFixedString(data, offsets, arguments, matched_idxs);
-=======
         || matchKeyToIndexNumber<Int128>(data, offsets, arguments, matched_idxs)
         || matchKeyToIndexNumber<UInt128>(data, offsets, arguments, matched_idxs)
         || matchKeyToIndexNumber<Int256>(data, offsets, arguments, matched_idxs)
         || matchKeyToIndexNumber<UInt256>(data, offsets, arguments, matched_idxs)
-        || matchKeyToIndexString(data, offsets, arguments, matched_idxs);
->>>>>>> f307a5dd
+        || matchKeyToIndexString(data, offsets, arguments, matched_idxs)
+        || matchKeyToIndexFixedString(data, offsets, arguments, matched_idxs);
 }
 
 bool FunctionArrayElement::matchKeyToIndexConst(
