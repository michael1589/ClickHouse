# This file is generated automatically, do not edit. See 'ya.make.in' and use 'utils/generate-ya-make' to regenerate it.
OWNER(g:clickhouse)

LIBRARY()

ADDINCL(
    contrib/libs/libdivide
    contrib/libs/pdqsort
)

PEERDIR(
    clickhouse/src/Core
    contrib/libs/libdivide
    contrib/libs/pdqsort
)

NO_COMPILER_WARNINGS()


SRCS(
    ActionLocksManager.cpp
    ActionsDAG.cpp
    ActionsVisitor.cpp
    AggregateDescription.cpp
    Aggregator.cpp
    ApplyWithAliasVisitor.cpp
    ApplyWithGlobalVisitor.cpp
    ApplyWithSubqueryVisitor.cpp
    ArithmeticOperationsInAgrFuncOptimize.cpp
    ArrayJoinAction.cpp
    AsynchronousMetricLog.cpp
    AsynchronousMetrics.cpp
    BloomFilter.cpp
    CatBoostModel.cpp
    ClientInfo.cpp
    Cluster.cpp
    ClusterProxy/SelectStreamFactory.cpp
    ClusterProxy/executeQuery.cpp
    CollectJoinOnKeysVisitor.cpp
    ColumnAliasesVisitor.cpp
    Context.cpp
    CrashLog.cpp
    CrossToInnerJoinVisitor.cpp
    DDLWorker.cpp
    DNSCacheUpdater.cpp
    DatabaseAndTableWithAlias.cpp
    DatabaseCatalog.cpp
    DictionaryReader.cpp
    EmbeddedDictionaries.cpp
    ExecuteScalarSubqueriesVisitor.cpp
    ExpressionActions.cpp
    ExpressionAnalyzer.cpp
    ExternalDictionariesLoader.cpp
    ExternalLoader.cpp
    ExternalLoaderDatabaseConfigRepository.cpp
    ExternalLoaderTempConfigRepository.cpp
    ExternalLoaderXMLConfigRepository.cpp
    ExternalModelsLoader.cpp
    ExtractExpressionInfoVisitor.cpp
    FillingRow.cpp
    HashJoin.cpp
    IExternalLoadable.cpp
    IInterpreter.cpp
    IInterpreterUnionOrSelectQuery.cpp
    IdentifierSemantic.cpp
    InJoinSubqueriesPreprocessor.cpp
    InternalTextLogsQueue.cpp
    InterpreterAlterQuery.cpp
    InterpreterCheckQuery.cpp
    InterpreterCreateQuery.cpp
    InterpreterCreateQuotaQuery.cpp
    InterpreterCreateRoleQuery.cpp
    InterpreterCreateRowPolicyQuery.cpp
    InterpreterCreateSettingsProfileQuery.cpp
    InterpreterCreateUserQuery.cpp
    InterpreterDescribeQuery.cpp
    InterpreterDropAccessEntityQuery.cpp
    InterpreterDropQuery.cpp
    InterpreterExistsQuery.cpp
    InterpreterExplainQuery.cpp
    InterpreterExternalDDLQuery.cpp
    InterpreterFactory.cpp
    InterpreterGrantQuery.cpp
    InterpreterInsertQuery.cpp
    InterpreterKillQueryQuery.cpp
    InterpreterOptimizeQuery.cpp
    InterpreterRenameQuery.cpp
    InterpreterSelectQuery.cpp
    InterpreterSelectWithUnionQuery.cpp
    InterpreterSetQuery.cpp
    InterpreterSetRoleQuery.cpp
    InterpreterShowAccessEntitiesQuery.cpp
    InterpreterShowAccessQuery.cpp
    InterpreterShowCreateAccessEntityQuery.cpp
    InterpreterShowCreateQuery.cpp
    InterpreterShowGrantsQuery.cpp
    InterpreterShowPrivilegesQuery.cpp
    InterpreterShowProcesslistQuery.cpp
    InterpreterShowTablesQuery.cpp
    InterpreterSystemQuery.cpp
    InterpreterUseQuery.cpp
    InterpreterWatchQuery.cpp
    JoinSwitcher.cpp
    JoinToSubqueryTransformVisitor.cpp
    JoinedTables.cpp
    LogicalExpressionsOptimizer.cpp
    MarkTableIdentifiersVisitor.cpp
    MergeJoin.cpp
    MetricLog.cpp
    MutationsInterpreter.cpp
    MySQL/InterpretersMySQLDDLQuery.cpp
    NullableUtils.cpp
    OpenTelemetrySpanLog.cpp
    OptimizeIfChains.cpp
    OptimizeIfWithConstantConditionVisitor.cpp
    PartLog.cpp
    PredicateExpressionsOptimizer.cpp
    PredicateRewriteVisitor.cpp
    ProcessList.cpp
    ProfileEventsExt.cpp
    QueryAliasesVisitor.cpp
    QueryLog.cpp
    QueryNormalizer.cpp
    QueryParameterVisitor.cpp
    QueryThreadLog.cpp
    RemoveInjectiveFunctionsVisitor.cpp
    RenameColumnVisitor.cpp
    ReplaceQueryParameterVisitor.cpp
    RequiredSourceColumnsData.cpp
    RequiredSourceColumnsVisitor.cpp
    RewriteAnyFunctionVisitor.cpp
    RowRefs.cpp
    Set.cpp
    SetVariants.cpp
    SortedBlocksWriter.cpp
    StorageID.cpp
    SubqueryForSet.cpp
    SystemLog.cpp
    TableJoin.cpp
    TablesStatus.cpp
    TextLog.cpp
    ThreadStatusExt.cpp
    TraceLog.cpp
    TranslateQualifiedNamesVisitor.cpp
    TreeOptimizer.cpp
    TreeRewriter.cpp
    addMissingDefaults.cpp
    addTypeConversionToAST.cpp
    castColumn.cpp
    convertFieldToType.cpp
    createBlockSelector.cpp
    evaluateConstantExpression.cpp
    executeQuery.cpp
    getClusterName.cpp
    getHeaderForProcessingStage.cpp
    getTableExpressions.cpp
    inplaceBlockConversions.cpp
    interpretSubquery.cpp
    join_common.cpp
    loadMetadata.cpp
<<<<<<< HEAD
    replaceAliasColumnsInQuery.cpp
=======
    processColumnTransformers.cpp
>>>>>>> 19e0e1a4
    sortBlock.cpp

)

END()<|MERGE_RESOLUTION|>--- conflicted
+++ resolved
@@ -158,11 +158,8 @@
     interpretSubquery.cpp
     join_common.cpp
     loadMetadata.cpp
-<<<<<<< HEAD
     replaceAliasColumnsInQuery.cpp
-=======
     processColumnTransformers.cpp
->>>>>>> 19e0e1a4
     sortBlock.cpp
 
 )
