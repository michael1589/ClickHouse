#include <Coordination/KeeperDispatcher.h>
<<<<<<< HEAD
#include <Poco/Path.h>
#include <Poco/Util/AbstractConfiguration.h>

#include <Common/hex.h>
=======
>>>>>>> 802c0c85
#include <Common/setThreadName.h>
#include <Common/ZooKeeper/KeeperException.h>
#include <Common/checkStackSize.h>
#include <Common/CurrentMetrics.h>

#if USE_AWS_S3
#include <Core/UUID.h>

#include <IO/S3Common.h>
#include <IO/WriteBufferFromS3.h>
#include <IO/ReadBufferFromS3.h>
#include <IO/ReadHelpers.h>
#include <IO/S3/PocoHTTPClient.h>
#include <IO/WriteHelpers.h>
#include <IO/copyData.h>

#include <aws/core/auth/AWSCredentials.h>
#include <aws/s3/S3Client.h>
#include <aws/s3/S3Errors.h>
#include <aws/s3/model/HeadObjectRequest.h>
#include <aws/s3/model/DeleteObjectRequest.h>
#endif

#include <future>
#include <chrono>
#include <filesystem>
<<<<<<< HEAD
#include <iterator>
#include <limits>
=======
#include <Common/checkStackSize.h>
#include <Common/CurrentMetrics.h>
>>>>>>> 802c0c85

namespace CurrentMetrics
{
    extern const Metric KeeperAliveConnections;
    extern const Metric KeeperOutstandingRequets;
}

namespace fs = std::filesystem;

namespace DB
{

namespace ErrorCodes
{
    extern const int LOGICAL_ERROR;
    extern const int TIMEOUT_EXCEEDED;
    extern const int SYSTEM_ERROR;
}


KeeperDispatcher::KeeperDispatcher()
    : responses_queue(std::numeric_limits<size_t>::max())
<<<<<<< HEAD
    , read_requests_queue(std::numeric_limits<size_t>::max())
    , finalize_requests_queue(std::numeric_limits<size_t>::max())
#if USE_AWS_S3
    , snapshots_s3_queue(std::numeric_limits<size_t>::max())
#endif
=======
>>>>>>> 802c0c85
    , configuration_and_settings(std::make_shared<KeeperConfigurationAndSettings>())
    , log(&Poco::Logger::get("KeeperDispatcher"))
{
}


void KeeperDispatcher::requestThread()
{
    setThreadName("KeeperReqT");

    /// Result of requests batch from previous iteration
    RaftAppendResult prev_result = nullptr;
    /// Requests from previous iteration. We store them to be able
    /// to send errors to the client.
    KeeperStorage::RequestsForSessions prev_batch;

    while (!shutdown_called)
    {
        KeeperStorage::RequestForSession request;

        auto coordination_settings = configuration_and_settings->coordination_settings;
        uint64_t max_wait = coordination_settings->operation_timeout_ms.totalMilliseconds();
        uint64_t max_batch_size = coordination_settings->max_requests_batch_size;

        /// The code below do a very simple thing: batch all write (quorum) requests into vector until
        /// previous write batch is not finished or max_batch size achieved. The main complexity goes from
        /// the ability to process read requests without quorum (from local state). So when we are collecting
        /// requests into a batch we must check that the new request is not read request. Otherwise we have to
        /// process all already accumulated write requests, wait them synchronously and only after that process
        /// read request. So reads are some kind of "separator" for writes.
        try
        {
            if (requests_queue->tryPop(request, max_wait))
            {
                CurrentMetrics::sub(CurrentMetrics::KeeperOutstandingRequets);
                if (shutdown_called)
                    break;

                KeeperStorage::RequestsForSessions current_batch;

                bool has_read_request = false;

                /// If new request is not read request or we must to process it through quorum.
                /// Otherwise we will process it locally.
                if (coordination_settings->quorum_reads || !request.request->isReadRequest())
                {
                    current_batch.emplace_back(request);

                    /// Waiting until previous append will be successful, or batch is big enough
                    /// has_result == false && get_result_code == OK means that our request still not processed.
                    /// Sometimes NuRaft set errorcode without setting result, so we check both here.
                    while (prev_result && (!prev_result->has_result() && prev_result->get_result_code() == nuraft::cmd_result_code::OK) && current_batch.size() <= max_batch_size)
                    {
                        /// Trying to get batch requests as fast as possible
                        if (requests_queue->tryPop(request, 1))
                        {
                            CurrentMetrics::sub(CurrentMetrics::KeeperOutstandingRequets);
                            /// Don't append read request into batch, we have to process them separately
                            if (!coordination_settings->quorum_reads && request.request->isReadRequest())
                            {
                                has_read_request = true;
                                break;
                            }
                            else
                            {

                                current_batch.emplace_back(request);
                            }
                        }

                        if (shutdown_called)
                            break;
                    }
                }
                else
                    has_read_request = true;

                if (shutdown_called)
                    break;

                /// Forcefully process all previous pending requests
                if (prev_result)
                    forceWaitAndProcessResult(prev_result, prev_batch);

                /// Process collected write requests batch
                if (!current_batch.empty())
                {
                    auto result = server->putRequestBatch(current_batch);

                    if (result)
                    {
                        if (has_read_request) /// If we will execute read request next, than we have to process result now
                            forceWaitAndProcessResult(result, current_batch);
                    }
                    else
                    {
                        addErrorResponses(current_batch, Coordination::Error::ZCONNECTIONLOSS);
                        current_batch.clear();
                    }

                    prev_batch = std::move(current_batch);
                    prev_result = result;
                }

                /// Read request always goes after write batch (last request)
                if (has_read_request)
                {
                    if (server->isLeaderAlive())
                        server->putLocalReadRequest(request);
                    else
                        addErrorResponses({request}, Coordination::Error::ZCONNECTIONLOSS);
                }
            }
        }
        catch (...)
        {
            tryLogCurrentException(__PRETTY_FUNCTION__);
        }
    }
}

void KeeperDispatcher::responseThread()
{
    setThreadName("KeeperRspT");
    while (!shutdown_called)
    {
        KeeperStorage::ResponseForSession response_for_session;

        uint64_t max_wait = configuration_and_settings->coordination_settings->operation_timeout_ms.totalMilliseconds();

        if (responses_queue.tryPop(response_for_session, max_wait))
        {
            if (shutdown_called)
                break;

            try
            {
                 setResponse(response_for_session.session_id, response_for_session.response);
            }
            catch (...)
            {
                tryLogCurrentException(__PRETTY_FUNCTION__);
            }
        }
    }
}

void KeeperDispatcher::snapshotThread()
{
    setThreadName("KeeperSnpT");
    while (!shutdown_called)
    {
        CreateSnapshotTask task;
        if (!snapshots_queue.pop(task))
            break;

        if (shutdown_called)
            break;

        try
        {
            [[maybe_unused]] auto snapshot_path = task.create_snapshot(std::move(task.snapshot));

#if USE_AWS_S3
            if (snapshot_path.empty())
                continue;

            if (isLeader() && getSnapshotS3Client() != nullptr)
            {
                if (!snapshots_s3_queue.push(snapshot_path))
                    LOG_WARNING(log, "Failed to add snapshot {} to S3 queue", snapshot_path);
            }
#endif
        }
        catch (...)
        {
            tryLogCurrentException(__PRETTY_FUNCTION__);
        }
    }
}

#if USE_AWS_S3
struct KeeperDispatcher::S3Configuration
{
    S3Configuration(S3::URI uri_, S3::AuthSettings auth_settings_, std::shared_ptr<const Aws::S3::S3Client> client_)
        : uri(std::move(uri_))
        , auth_settings(std::move(auth_settings_))
        , client(std::move(client_))
    {}

    S3::URI uri;
    S3::AuthSettings auth_settings;
    std::shared_ptr<const Aws::S3::S3Client> client;
};

void KeeperDispatcher::updateS3Configuration(const Poco::Util::AbstractConfiguration & config)
{
    try
    {
        const std::string config_prefix = "keeper_server.s3_snapshot";

        if (!config.has(config_prefix))
        {
            std::lock_guard client_lock{snapshot_s3_client_mutex};
            if (snapshot_s3_client)
                LOG_INFO(log, "S3 configuration was removed");
            snapshot_s3_client = nullptr;
            return;
        }

        auto auth_settings = S3::AuthSettings::loadFromConfig(config_prefix, config);

        auto endpoint = config.getString(config_prefix + ".endpoint");
        auto new_uri = S3::URI{Poco::URI(endpoint)};

        std::unique_lock client_lock{snapshot_s3_client_mutex};

        if (snapshot_s3_client && snapshot_s3_client->client && auth_settings == snapshot_s3_client->auth_settings
            && snapshot_s3_client->uri.uri == new_uri.uri)
            return;

        LOG_INFO(log, "S3 configuration was updated");

        client_lock.unlock();

        auto credentials = Aws::Auth::AWSCredentials(auth_settings.access_key_id, auth_settings.secret_access_key);
        HeaderCollection headers = auth_settings.headers;

        static constexpr size_t s3_max_redirects = 10;
        static constexpr bool enable_s3_requests_logging = false;

        if (!new_uri.key.empty())
        {
            LOG_ERROR(log, "Invalid endpoint defined for S3, it shouldn't contain key, endpoint: {}", endpoint);
            return;
        }

        S3::PocoHTTPClientConfiguration client_configuration = S3::ClientFactory::instance().createClientConfiguration(
            auth_settings.region,
            RemoteHostFilter(), s3_max_redirects,
            enable_s3_requests_logging,
            /* for_disk_s3 = */ false);

        client_configuration.endpointOverride = new_uri.endpoint;

        auto client = S3::ClientFactory::instance().create(
            client_configuration,
            new_uri.is_virtual_hosted_style,
            credentials.GetAWSAccessKeyId(),
            credentials.GetAWSSecretKey(),
            auth_settings.server_side_encryption_customer_key_base64,
            std::move(headers),
            auth_settings.use_environment_credentials.value_or(false),
            auth_settings.use_insecure_imds_request.value_or(false));

        auto new_client = std::make_shared<KeeperDispatcher::S3Configuration>(std::move(new_uri), std::move(auth_settings), std::move(client));

        client_lock.lock();
        snapshot_s3_client = std::move(new_client);
        client_lock.unlock();
        LOG_INFO(log, "S3 client was updated");
    }
    catch (...)
    {
        LOG_ERROR(log, "Failed to create an S3 client for snapshots");
        tryLogCurrentException(__PRETTY_FUNCTION__);
    }
}

void KeeperDispatcher::snapshotS3Thread()
{
    setThreadName("KeeperS3SnpT");

    auto uuid = UUIDHelpers::generateV4();
    while (!shutdown_called)
    {
        std::string snapshot_path;
        if (!snapshots_s3_queue.pop(snapshot_path))
            break;

        if (shutdown_called)
            break;

        try
        {
            auto s3_client = getSnapshotS3Client();
            if (s3_client == nullptr)
                continue;

            LOG_INFO(log, "Will try to upload snapshot on {} to S3", snapshot_path);
            ReadBufferFromFile snapshot_file(snapshot_path);

            S3Settings::ReadWriteSettings read_write_settings;
            read_write_settings.upload_part_size_multiply_parts_count_threshold = 10000;

            const auto create_writer = [&](const auto & key)
            {
                return WriteBufferFromS3
                {
                    s3_client->client,
                    s3_client->uri.bucket,
                    key,
                    read_write_settings
                };
            };

            auto snapshot_name = fs::path(snapshot_path).filename().string();
            auto lock_file = fmt::format(".{}_LOCK", snapshot_name);

            const auto file_exists = [&](const auto & key)
            {
                Aws::S3::Model::HeadObjectRequest request;
                request.SetBucket(s3_client->uri.bucket);
                request.SetKey(key);
                auto outcome = s3_client->client->HeadObject(request);

                if (outcome.IsSuccess())
                    return true;

                const auto & error = outcome.GetError();
                if (error.GetErrorType() != Aws::S3::S3Errors::NO_SUCH_KEY && error.GetErrorType() != Aws::S3::S3Errors::RESOURCE_NOT_FOUND)
                    throw S3Exception(error.GetErrorType(), "Failed to verify existence of lock file: {}", error.GetMessage());

                return false;
            };

            if (file_exists(snapshot_name))
            {
                LOG_ERROR(log, "Snapshot {} already exists", snapshot_name);
                continue;
            }

            // First we need to verify that there isn't already a lock file for the snapshot we want to upload
            if (file_exists(lock_file))
            {
                LOG_ERROR(log, "Lock file for {} already, exists. Probably a different node is already uploading the snapshot", snapshot_name);
                continue;
            }

            // We write our UUID to lock file
            LOG_DEBUG(log, "Trying to create a lock file");
            WriteBufferFromS3 lock_writer = create_writer(lock_file);
            writeUUIDText(uuid, lock_writer);
            lock_writer.finalize();

            const auto read_lock_file = [&]() -> std::string
            {
                ReadBufferFromS3 lock_reader
                {
                    s3_client->client,
                    s3_client->uri.bucket,
                    lock_file,
                    "",
                    1,
                    {}
                };

                std::string read_uuid;
                readStringUntilEOF(read_uuid, lock_reader);

                return read_uuid;
            };

            // We read back the written UUID, if it's the same we can upload the file
            auto read_uuid = read_lock_file();

            if (read_uuid != toString(uuid))
            {
                LOG_ERROR(log, "Failed to create a lock file");
                continue;
            }

            WriteBufferFromS3 snapshot_writer = create_writer(snapshot_name);
            copyData(snapshot_file, snapshot_writer);
            snapshot_writer.finalize();

            LOG_INFO(log, "Successfully uploaded {} to S3", snapshot_path);

            LOG_INFO(log, "Removing lock file");
            Aws::S3::Model::DeleteObjectRequest delete_request;
            delete_request.SetBucket(s3_client->uri.bucket);
            delete_request.SetKey(lock_file);
            auto delete_outcome = s3_client->client->DeleteObject(delete_request);

            if (!delete_outcome.IsSuccess())
                throw S3Exception(delete_outcome.GetError().GetMessage(), delete_outcome.GetError().GetErrorType());

        }
        catch (...)
        {
            LOG_INFO(log, "Failure during upload of {} to S3", snapshot_path);
            tryLogCurrentException(__PRETTY_FUNCTION__);
        }
    }
}
#endif

void KeeperDispatcher::setResponse(int64_t session_id, const Coordination::ZooKeeperResponsePtr & response)
{
    std::lock_guard lock(session_to_response_callback_mutex);

    /// Special new session response.
    if (response->xid != Coordination::WATCH_XID && response->getOpNum() == Coordination::OpNum::SessionID)
    {
        const Coordination::ZooKeeperSessionIDResponse & session_id_resp = dynamic_cast<const Coordination::ZooKeeperSessionIDResponse &>(*response);

        /// Nobody waits for this session id
        if (session_id_resp.server_id != server->getServerID() || !new_session_id_response_callback.contains(session_id_resp.internal_id))
            return;

        auto callback = new_session_id_response_callback[session_id_resp.internal_id];
        callback(response);
        new_session_id_response_callback.erase(session_id_resp.internal_id);
    }
    else /// Normal response, just write to client
    {
        auto session_response_callback = session_to_response_callback.find(session_id);

        /// Session was disconnected, just skip this response
        if (session_response_callback == session_to_response_callback.end())
        {
            LOG_TEST(log, "Cannot write response xid={}, op={}, session {} disconnected",
                response->xid, response->xid == Coordination::WATCH_XID ? "Watch" : toString(response->getOpNum()), session_id);
            return;
        }

        session_response_callback->second(response);

        /// Session closed, no more writes
        if (response->xid != Coordination::WATCH_XID && response->getOpNum() == Coordination::OpNum::Close)
        {
            session_to_response_callback.erase(session_response_callback);
            CurrentMetrics::sub(CurrentMetrics::KeeperAliveConnections);
        }
    }
}

bool KeeperDispatcher::putRequest(const Coordination::ZooKeeperRequestPtr & request, int64_t session_id)
{
    {
        /// If session was already disconnected than we will ignore requests
        std::lock_guard lock(session_to_response_callback_mutex);
        if (!session_to_response_callback.contains(session_id))
            return false;
    }

    KeeperStorage::RequestForSession request_info;
    request_info.request = request;
    using namespace std::chrono;
    request_info.time = duration_cast<milliseconds>(system_clock::now().time_since_epoch()).count();
    request_info.session_id = session_id;

    std::lock_guard lock(push_request_mutex);

    if (shutdown_called)
        return false;

    /// Put close requests without timeouts
    if (request->getOpNum() == Coordination::OpNum::Close)
    {
        if (!requests_queue->push(std::move(request_info)))
            throw Exception("Cannot push request to queue", ErrorCodes::SYSTEM_ERROR);
    }
    else if (!requests_queue->tryPush(std::move(request_info), configuration_and_settings->coordination_settings->operation_timeout_ms.totalMilliseconds()))
    {
        throw Exception("Cannot push request to queue within operation timeout", ErrorCodes::TIMEOUT_EXCEEDED);
    }
    CurrentMetrics::add(CurrentMetrics::KeeperOutstandingRequets);
    return true;
}

void KeeperDispatcher::initialize(const Poco::Util::AbstractConfiguration & config, bool standalone_keeper, bool start_async)
{
    LOG_DEBUG(log, "Initializing storage dispatcher");

    configuration_and_settings = KeeperConfigurationAndSettings::loadFromConfig(config, standalone_keeper);
    requests_queue = std::make_unique<RequestsQueue>(configuration_and_settings->coordination_settings->max_requests_batch_size);

    request_thread = ThreadFromGlobalPool([this] { requestThread(); });
    responses_thread = ThreadFromGlobalPool([this] { responseThread(); });
    snapshot_thread = ThreadFromGlobalPool([this] { snapshotThread(); });
<<<<<<< HEAD
    read_request_thread = ThreadFromGlobalPool([this] { readRequestThread(); });
    finalize_requests_thread = ThreadFromGlobalPool([this] { finalizeRequestsThread(); });

#if USE_AWS_S3
    snapshot_s3_thread = ThreadFromGlobalPool([this] { snapshotS3Thread(); });
#endif

    server = std::make_unique<KeeperServer>(
        configuration_and_settings,
        config,
        responses_queue,
        snapshots_queue,
        [this](const KeeperStorage::RequestForSession & request_for_session, uint64_t log_term, uint64_t log_idx)
        { onRequestCommit(request_for_session, log_term, log_idx); },
        [this](uint64_t term, uint64_t last_idx)
        { onApplySnapshot(term, last_idx); });
=======

    server = std::make_unique<KeeperServer>(configuration_and_settings, config, responses_queue, snapshots_queue);
>>>>>>> 802c0c85

    try
    {
        LOG_DEBUG(log, "Waiting server to initialize");
        server->startup(config, configuration_and_settings->enable_ipv6);
        LOG_DEBUG(log, "Server initialized, waiting for quorum");

        if (!start_async)
        {
            server->waitInit();
            LOG_DEBUG(log, "Quorum initialized");
        }
        else
        {
            LOG_INFO(log, "Starting Keeper asynchronously, server will accept connections to Keeper when it will be ready");
        }
    }
    catch (...)
    {
        tryLogCurrentException(__PRETTY_FUNCTION__);
        throw;
    }

    /// Start it after keeper server start
    session_cleaner_thread = ThreadFromGlobalPool([this] { sessionCleanerTask(); });
    update_configuration_thread = ThreadFromGlobalPool([this] { updateConfigurationThread(); });
    updateConfiguration(config);

    LOG_DEBUG(log, "Dispatcher initialized");
}

void KeeperDispatcher::shutdown()
{
    try
    {
        {
            std::lock_guard lock(push_request_mutex);

            if (shutdown_called)
                return;

            LOG_DEBUG(log, "Shutting down storage dispatcher");
            shutdown_called = true;

            if (session_cleaner_thread.joinable())
                session_cleaner_thread.join();

            if (requests_queue)
            {
                requests_queue->finish();

                if (request_thread.joinable())
                    request_thread.join();
            }

            responses_queue.finish();
            if (responses_thread.joinable())
                responses_thread.join();

            snapshots_queue.finish();
            if (snapshot_thread.joinable())
                snapshot_thread.join();

<<<<<<< HEAD
#if USE_AWS_S3
            snapshots_s3_queue.finish();
            if (snapshot_s3_thread.joinable())
                snapshot_s3_thread.join();
#endif

            read_requests_queue.finish();
            if (read_request_thread.joinable())
                read_request_thread.join();

            finalize_requests_queue.finish();
            if (finalize_requests_thread.joinable())
                finalize_requests_thread.join();

=======
>>>>>>> 802c0c85
            update_configuration_queue.finish();
            if (update_configuration_thread.joinable())
                update_configuration_thread.join();
        }

        KeeperStorage::RequestForSession request_for_session;

        /// Set session expired for all pending requests
        while (requests_queue && requests_queue->tryPop(request_for_session))
        {
            CurrentMetrics::sub(CurrentMetrics::KeeperOutstandingRequets);
            auto response = request_for_session.request->makeResponse();
            response->error = Coordination::Error::ZSESSIONEXPIRED;
            setResponse(request_for_session.session_id, response);
        }

        KeeperStorage::RequestsForSessions close_requests;
        {
            /// Clear all registered sessions
            std::lock_guard lock(session_to_response_callback_mutex);

            if (server && hasLeader())
            {
                close_requests.reserve(session_to_response_callback.size());
                // send to leader CLOSE requests for active sessions
                for (const auto & [session, response] : session_to_response_callback)
                {
                    auto request = Coordination::ZooKeeperRequestFactory::instance().get(Coordination::OpNum::Close);
                    request->xid = Coordination::CLOSE_XID;
                    using namespace std::chrono;
                    KeeperStorage::RequestForSession request_info
                    {
                        .session_id = session,
                        .time = duration_cast<milliseconds>(system_clock::now().time_since_epoch()).count(),
                        .request = std::move(request),
                    };

                    close_requests.push_back(std::move(request_info));
                }
            }

            session_to_response_callback.clear();
        }

        // if there is no leader, there is no reason to do CLOSE because it's a write request
        if (server && hasLeader() && !close_requests.empty())
        {
            LOG_INFO(log, "Trying to close {} session(s)", close_requests.size());
            const auto raft_result = server->putRequestBatch(close_requests);
            auto sessions_closing_done_promise = std::make_shared<std::promise<void>>();
            auto sessions_closing_done = sessions_closing_done_promise->get_future();
            raft_result->when_ready([sessions_closing_done_promise = std::move(sessions_closing_done_promise)](
                                        nuraft::cmd_result<nuraft::ptr<nuraft::buffer>> & /*result*/,
                                        nuraft::ptr<std::exception> & /*exception*/) { sessions_closing_done_promise->set_value(); });

            auto session_shutdown_timeout = configuration_and_settings->coordination_settings->session_shutdown_timeout.totalMilliseconds();
            if (sessions_closing_done.wait_for(std::chrono::milliseconds(session_shutdown_timeout)) != std::future_status::ready)
                LOG_WARNING(
                    log,
                    "Failed to close sessions in {}ms. If they are not closed, they will be closed after session timeout.",
                    session_shutdown_timeout);
        }

        if (server)
            server->shutdown();

        CurrentMetrics::set(CurrentMetrics::KeeperAliveConnections, 0);

    }
    catch (...)
    {
        tryLogCurrentException(__PRETTY_FUNCTION__);
    }

    LOG_DEBUG(log, "Dispatcher shut down");
}

void KeeperDispatcher::forceRecovery()
{
    server->forceRecovery();
}

KeeperDispatcher::~KeeperDispatcher()
{
    shutdown();
}

void KeeperDispatcher::registerSession(int64_t session_id, ZooKeeperResponseCallback callback)
{
    std::lock_guard lock(session_to_response_callback_mutex);
    if (!session_to_response_callback.try_emplace(session_id, callback).second)
        throw Exception(DB::ErrorCodes::LOGICAL_ERROR, "Session with id {} already registered in dispatcher", session_id);
    CurrentMetrics::add(CurrentMetrics::KeeperAliveConnections);
}

void KeeperDispatcher::sessionCleanerTask()
{
    while (true)
    {
        if (shutdown_called)
            return;

        try
        {
            /// Only leader node must check dead sessions
            if (server->checkInit() && isLeader())
            {
                auto dead_sessions = server->getDeadSessions();

                for (int64_t dead_session : dead_sessions)
                {
                    LOG_INFO(log, "Found dead session {}, will try to close it", dead_session);

                    /// Close session == send close request to raft server
                    auto request = Coordination::ZooKeeperRequestFactory::instance().get(Coordination::OpNum::Close);
                    request->xid = Coordination::CLOSE_XID;
                    using namespace std::chrono;
                    KeeperStorage::RequestForSession request_info
                    {
                        .session_id = dead_session,
                        .time = duration_cast<milliseconds>(system_clock::now().time_since_epoch()).count(),
                        .request = std::move(request),
                    };
                    {
                        std::lock_guard lock(push_request_mutex);
                        if (!requests_queue->push(std::move(request_info)))
                            LOG_INFO(log, "Cannot push close request to queue while cleaning outdated sessions");
                        CurrentMetrics::add(CurrentMetrics::KeeperOutstandingRequets);
                    }

                    /// Remove session from registered sessions
                    finishSession(dead_session);
                    LOG_INFO(log, "Dead session close request pushed");
                }
            }
        }
        catch (...)
        {
            tryLogCurrentException(__PRETTY_FUNCTION__);
        }

        auto time_to_sleep = configuration_and_settings->coordination_settings->dead_session_check_period_ms.totalMilliseconds();
        std::this_thread::sleep_for(std::chrono::milliseconds(time_to_sleep));
    }
}

void KeeperDispatcher::finishSession(int64_t session_id)
{
    std::lock_guard lock(session_to_response_callback_mutex);
    auto session_it = session_to_response_callback.find(session_id);
    if (session_it != session_to_response_callback.end())
    {
        session_to_response_callback.erase(session_it);
        CurrentMetrics::sub(CurrentMetrics::KeeperAliveConnections);
    }
}

void KeeperDispatcher::addErrorResponses(const KeeperStorage::RequestsForSessions & requests_for_sessions, Coordination::Error error)
{
    for (const auto & request_for_session : requests_for_sessions)
    {
        KeeperStorage::ResponsesForSessions responses;
        auto response = request_for_session.request->makeResponse();
        response->xid = request_for_session.request->xid;
        response->zxid = 0;
        response->error = error;
        if (!responses_queue.push(DB::KeeperStorage::ResponseForSession{request_for_session.session_id, response}))
            throw Exception(ErrorCodes::SYSTEM_ERROR,
                "Could not push error response xid {} zxid {} error message {} to responses queue",
                response->xid,
                response->zxid,
                errorMessage(error));
    }
}

void KeeperDispatcher::forceWaitAndProcessResult(RaftAppendResult & result, KeeperStorage::RequestsForSessions & requests_for_sessions)
{
    if (!result->has_result())
        result->get();

    /// If we get some errors, than send them to clients
    if (!result->get_accepted() || result->get_result_code() == nuraft::cmd_result_code::TIMEOUT)
        addErrorResponses(requests_for_sessions, Coordination::Error::ZOPERATIONTIMEOUT);
    else if (result->get_result_code() != nuraft::cmd_result_code::OK)
        addErrorResponses(requests_for_sessions, Coordination::Error::ZCONNECTIONLOSS);

    result = nullptr;
    requests_for_sessions.clear();
}

#if USE_AWS_S3
std::shared_ptr<KeeperDispatcher::S3Configuration> KeeperDispatcher::getSnapshotS3Client() const
{
    std::lock_guard lock{snapshot_s3_client_mutex};
    return snapshot_s3_client;
}
#endif

int64_t KeeperDispatcher::getSessionID(int64_t session_timeout_ms)
{
    /// New session id allocation is a special request, because we cannot process it in normal
    /// way: get request -> put to raft -> set response for registered callback.
    KeeperStorage::RequestForSession request_info;
    std::shared_ptr<Coordination::ZooKeeperSessionIDRequest> request = std::make_shared<Coordination::ZooKeeperSessionIDRequest>();
    /// Internal session id. It's a temporary number which is unique for each client on this server
    /// but can be same on different servers.
    request->internal_id = internal_session_id_counter.fetch_add(1);
    request->session_timeout_ms = session_timeout_ms;
    request->server_id = server->getServerID();

    request_info.request = request;
    using namespace std::chrono;
    request_info.time = duration_cast<milliseconds>(system_clock::now().time_since_epoch()).count();
    request_info.session_id = -1;

    auto promise = std::make_shared<std::promise<int64_t>>();
    auto future = promise->get_future();

    {
        std::lock_guard lock(session_to_response_callback_mutex);
        new_session_id_response_callback[request->internal_id] = [promise, internal_id = request->internal_id] (const Coordination::ZooKeeperResponsePtr & response)
        {
            if (response->getOpNum() != Coordination::OpNum::SessionID)
                promise->set_exception(std::make_exception_ptr(Exception(ErrorCodes::LOGICAL_ERROR,
                            "Incorrect response of type {} instead of SessionID response", Coordination::toString(response->getOpNum()))));

            auto session_id_response = dynamic_cast<const Coordination::ZooKeeperSessionIDResponse &>(*response);
            if (session_id_response.internal_id != internal_id)
            {
                promise->set_exception(std::make_exception_ptr(Exception(ErrorCodes::LOGICAL_ERROR,
                            "Incorrect response with internal id {} instead of {}", session_id_response.internal_id, internal_id)));
            }

            if (response->error != Coordination::Error::ZOK)
                promise->set_exception(std::make_exception_ptr(zkutil::KeeperException("SessionID request failed with error", response->error)));

            promise->set_value(session_id_response.session_id);
        };
    }

    /// Push new session request to queue
    {
        std::lock_guard lock(push_request_mutex);
        if (!requests_queue->tryPush(std::move(request_info), session_timeout_ms))
            throw Exception("Cannot push session id request to queue within session timeout", ErrorCodes::TIMEOUT_EXCEEDED);
        CurrentMetrics::add(CurrentMetrics::KeeperOutstandingRequets);
    }

    if (future.wait_for(std::chrono::milliseconds(session_timeout_ms)) != std::future_status::ready)
        throw Exception("Cannot receive session id within session timeout", ErrorCodes::TIMEOUT_EXCEEDED);

    /// Forcefully wait for request execution because we cannot process any other
    /// requests for this client until it get new session id.
    return future.get();
}


void KeeperDispatcher::updateConfigurationThread()
{
    while (true)
    {
        if (shutdown_called)
            return;

        try
        {
            using namespace std::chrono_literals;
            if (!server->checkInit())
            {
                LOG_INFO(log, "Server still not initialized, will not apply configuration until initialization finished");
                std::this_thread::sleep_for(5000ms);
                continue;
            }

            if (server->isRecovering())
            {
                LOG_INFO(log, "Server is recovering, will not apply configuration until recovery is finished");
                std::this_thread::sleep_for(5000ms);
                continue;
            }

            ConfigUpdateAction action;
            if (!update_configuration_queue.pop(action))
                break;


            /// We must wait this update from leader or apply it ourself (if we are leader)
            bool done = false;
            while (!done)
            {
                if (server->isRecovering())
                    break;

                if (shutdown_called)
                    return;

                if (isLeader())
                {
                    server->applyConfigurationUpdate(action);
                    done = true;
                }
                else
                {
                    done = server->waitConfigurationUpdate(action);
                    if (!done)
                        LOG_INFO(log, "Cannot wait for configuration update, maybe we become leader, or maybe update is invalid, will try to wait one more time");
                }
            }
        }
        catch (...)
        {
            tryLogCurrentException(__PRETTY_FUNCTION__);
        }
    }
}

bool KeeperDispatcher::isServerActive() const
{
    return checkInit() && hasLeader() && !server->isRecovering();
}

void KeeperDispatcher::updateConfiguration(const Poco::Util::AbstractConfiguration & config)
{
    auto diff = server->getConfigurationDiff(config);
    if (diff.empty())
        LOG_TRACE(log, "Configuration update triggered, but nothing changed for RAFT");
    else if (diff.size() > 1)
        LOG_WARNING(log, "Configuration changed for more than one server ({}) from cluster, it's strictly not recommended", diff.size());
    else
        LOG_DEBUG(log, "Configuration change size ({})", diff.size());

    for (auto & change : diff)
    {
        bool push_result = update_configuration_queue.push(change);
        if (!push_result)
            throw Exception(ErrorCodes::SYSTEM_ERROR, "Cannot push configuration update to queue");
    }

#if USE_AWS_S3
    updateS3Configuration(config);
#endif
}

void KeeperDispatcher::updateKeeperStatLatency(uint64_t process_time_ms)
{
    keeper_stats.updateLatency(process_time_ms);
}

static uint64_t getDirSize(const fs::path & dir)
{
    checkStackSize();
    if (!fs::exists(dir))
        return 0;

    fs::directory_iterator it(dir);
    fs::directory_iterator end;

    uint64_t size{0};
    while (it != end)
    {
        if (it->is_regular_file())
            size += fs::file_size(*it);
        else
            size += getDirSize(it->path());
        ++it;
    }
    return size;
}

uint64_t KeeperDispatcher::getLogDirSize() const
{
    return getDirSize(configuration_and_settings->log_storage_path);
}

uint64_t KeeperDispatcher::getSnapDirSize() const
{
    return getDirSize(configuration_and_settings->snapshot_storage_path);
}

Keeper4LWInfo KeeperDispatcher::getKeeper4LWInfo() const
{
    Keeper4LWInfo result = server->getPartiallyFilled4LWInfo();
    {
        std::lock_guard lock(push_request_mutex);
        result.outstanding_requests_count = requests_queue->size();
    }
    {
        std::lock_guard lock(session_to_response_callback_mutex);
        result.alive_connections_count = session_to_response_callback.size();
    }
    return result;
}

}<|MERGE_RESOLUTION|>--- conflicted
+++ resolved
@@ -1,11 +1,9 @@
 #include <Coordination/KeeperDispatcher.h>
-<<<<<<< HEAD
+
 #include <Poco/Path.h>
 #include <Poco/Util/AbstractConfiguration.h>
 
 #include <Common/hex.h>
-=======
->>>>>>> 802c0c85
 #include <Common/setThreadName.h>
 #include <Common/ZooKeeper/KeeperException.h>
 #include <Common/checkStackSize.h>
@@ -32,13 +30,8 @@
 #include <future>
 #include <chrono>
 #include <filesystem>
-<<<<<<< HEAD
 #include <iterator>
 #include <limits>
-=======
-#include <Common/checkStackSize.h>
-#include <Common/CurrentMetrics.h>
->>>>>>> 802c0c85
 
 namespace CurrentMetrics
 {
@@ -61,14 +54,9 @@
 
 KeeperDispatcher::KeeperDispatcher()
     : responses_queue(std::numeric_limits<size_t>::max())
-<<<<<<< HEAD
-    , read_requests_queue(std::numeric_limits<size_t>::max())
-    , finalize_requests_queue(std::numeric_limits<size_t>::max())
 #if USE_AWS_S3
     , snapshots_s3_queue(std::numeric_limits<size_t>::max())
 #endif
-=======
->>>>>>> 802c0c85
     , configuration_and_settings(std::make_shared<KeeperConfigurationAndSettings>())
     , log(&Poco::Logger::get("KeeperDispatcher"))
 {
@@ -550,27 +538,12 @@
     request_thread = ThreadFromGlobalPool([this] { requestThread(); });
     responses_thread = ThreadFromGlobalPool([this] { responseThread(); });
     snapshot_thread = ThreadFromGlobalPool([this] { snapshotThread(); });
-<<<<<<< HEAD
-    read_request_thread = ThreadFromGlobalPool([this] { readRequestThread(); });
-    finalize_requests_thread = ThreadFromGlobalPool([this] { finalizeRequestsThread(); });
 
 #if USE_AWS_S3
     snapshot_s3_thread = ThreadFromGlobalPool([this] { snapshotS3Thread(); });
 #endif
 
-    server = std::make_unique<KeeperServer>(
-        configuration_and_settings,
-        config,
-        responses_queue,
-        snapshots_queue,
-        [this](const KeeperStorage::RequestForSession & request_for_session, uint64_t log_term, uint64_t log_idx)
-        { onRequestCommit(request_for_session, log_term, log_idx); },
-        [this](uint64_t term, uint64_t last_idx)
-        { onApplySnapshot(term, last_idx); });
-=======
-
     server = std::make_unique<KeeperServer>(configuration_and_settings, config, responses_queue, snapshots_queue);
->>>>>>> 802c0c85
 
     try
     {
@@ -634,23 +607,12 @@
             if (snapshot_thread.joinable())
                 snapshot_thread.join();
 
-<<<<<<< HEAD
 #if USE_AWS_S3
             snapshots_s3_queue.finish();
             if (snapshot_s3_thread.joinable())
                 snapshot_s3_thread.join();
 #endif
 
-            read_requests_queue.finish();
-            if (read_request_thread.joinable())
-                read_request_thread.join();
-
-            finalize_requests_queue.finish();
-            if (finalize_requests_thread.joinable())
-                finalize_requests_thread.join();
-
-=======
->>>>>>> 802c0c85
             update_configuration_queue.finish();
             if (update_configuration_thread.joinable())
                 update_configuration_thread.join();
