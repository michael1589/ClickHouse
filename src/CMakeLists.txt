if (USE_INCLUDE_WHAT_YOU_USE)
    set (CMAKE_CXX_INCLUDE_WHAT_YOU_USE ${IWYU_PATH})
endif ()

if (USE_CLANG_TIDY)
    set (CMAKE_CXX_CLANG_TIDY "${CLANG_TIDY_PATH}")
endif ()

if(COMPILER_PIPE)
    set(MAX_COMPILER_MEMORY 2500)
else()
    set(MAX_COMPILER_MEMORY 1500)
endif()
if(USE_STATIC_LIBRARIES)
    set(MAX_LINKER_MEMORY 3500)
else()
    set(MAX_LINKER_MEMORY 2500)
endif()
include(../cmake/limit_jobs.cmake)

set (CONFIG_VERSION "${CMAKE_CURRENT_BINARY_DIR}/Common/config_version.h")
set (CONFIG_COMMON "${CMAKE_CURRENT_BINARY_DIR}/Common/config.h")

include (../cmake/version.cmake)
message (STATUS "Will build ${VERSION_FULL} revision ${VERSION_REVISION} ${VERSION_OFFICIAL}")
include (configure_config.cmake)
configure_file (Common/config.h.in ${CONFIG_COMMON})
configure_file (Common/config_version.h.in ${CONFIG_VERSION})
configure_file (Core/config_core.h.in "${CMAKE_CURRENT_BINARY_DIR}/Core/include/config_core.h")

if (USE_DEBUG_HELPERS)
    get_target_property(MAGIC_ENUM_INCLUDE_DIR ch_contrib::magic_enum INTERFACE_INCLUDE_DIRECTORIES)
    # CMake generator expression will do insane quoting when it encounters special character like quotes, spaces, etc.
    # Prefixing "SHELL:" will force it to use the original text.
    set (INCLUDE_DEBUG_HELPERS "SHELL:-I\"${ClickHouse_SOURCE_DIR}/base\" -I\"${MAGIC_ENUM_INCLUDE_DIR}\" -include \"${ClickHouse_SOURCE_DIR}/src/Core/iostream_debug_helpers.h\"")
    # Use generator expression as we don't want to pollute CMAKE_CXX_FLAGS, which will interfere with CMake check system.
    add_compile_options($<$<COMPILE_LANGUAGE:CXX>:${INCLUDE_DEBUG_HELPERS}>)
endif ()

if (COMPILER_GCC)
    # If we leave this optimization enabled, gcc-7 replaces a pair of SSE intrinsics (16 byte load, store) with a call to memcpy.
    # It leads to slow code. This is compiler bug. It looks like this:
    #
    # (gdb) bt
    #0  memcpy (destination=0x7faa6e9f1638, source=0x7faa81d9e9a8, size=16) at ../libs/libmemcpy/memcpy.h:11
    #1  0x0000000005341c5f in _mm_storeu_si128 (__B=..., __P=<optimized out>) at /usr/lib/gcc/x86_64-linux-gnu/7/include/emmintrin.h:720
    #2  memcpySmallAllowReadWriteOverflow15Impl (n=<optimized out>, src=<optimized out>, dst=<optimized out>) at ../src/Common/memcpySmall.h:37

    add_definitions ("-fno-tree-loop-distribute-patterns")
endif ()

# ClickHouse developers may use platform-dependent code under some macro (e.g. `#ifdef ENABLE_MULTITARGET`).
# If turned ON, this option defines such macro.
# See `src/Common/TargetSpecific.h`
option(ENABLE_MULTITARGET_CODE "Enable platform-dependent code" ON)

if (ENABLE_MULTITARGET_CODE)
    add_definitions(-DENABLE_MULTITARGET_CODE=1)
else()
    add_definitions(-DENABLE_MULTITARGET_CODE=0)
endif()


add_subdirectory (Access)
add_subdirectory (Backups)
add_subdirectory (Columns)
add_subdirectory (Common)
add_subdirectory (Core)
add_subdirectory (QueryPipeline)
add_subdirectory (DataTypes)
add_subdirectory (Dictionaries)
add_subdirectory (Disks)
add_subdirectory (Storages)
add_subdirectory (Parsers)
add_subdirectory (IO)
add_subdirectory (Functions)
add_subdirectory (Interpreters)
add_subdirectory (AggregateFunctions)
add_subdirectory (Client)
add_subdirectory (TableFunctions)
add_subdirectory (Processors)
add_subdirectory (Formats)
add_subdirectory (Compression)
add_subdirectory (Server)
add_subdirectory (Coordination)
add_subdirectory (Bridge)
add_subdirectory (Daemon)
add_subdirectory (Loggers)


set(dbms_headers)
set(dbms_sources)

add_headers_and_sources(clickhouse_common_io Common)
add_headers_and_sources(clickhouse_common_io Common/HashTable)
add_headers_and_sources(clickhouse_common_io IO)
add_headers_and_sources(clickhouse_common_io IO/Archives)
add_headers_and_sources(clickhouse_common_io IO/S3)
list (REMOVE_ITEM clickhouse_common_io_sources Common/malloc.cpp Common/new_delete.cpp)

add_headers_and_sources(dbms Disks/IO)
if (TARGET ch_contrib::sqlite)
    add_headers_and_sources(dbms Databases/SQLite)
endif()

if (TARGET ch_contrib::rdkafka)
    add_headers_and_sources(dbms Storages/Kafka)
endif()

<<<<<<< HEAD
if (TARGET ch_contrib::nats_io)
    add_headers_and_sources(dbms Storages/NATS)
endif()
=======
add_headers_and_sources(dbms Storages/MeiliSearch)
>>>>>>> 23a61b15

if (TARGET ch_contrib::amqp_cpp)
    add_headers_and_sources(dbms Storages/RabbitMQ)
endif()

if (USE_LIBPQXX)
    add_headers_and_sources(dbms Core/PostgreSQL)
    add_headers_and_sources(dbms Databases/PostgreSQL)
    add_headers_and_sources(dbms Storages/PostgreSQL)
endif()

if (TARGET ch_contrib::rocksdb)
    add_headers_and_sources(dbms Storages/RocksDB)
endif()

if (TARGET ch_contrib::aws_s3)
    add_headers_and_sources(dbms Common/S3)
    add_headers_and_sources(dbms Disks/S3)
endif()

if (TARGET ch_contrib::azure_sdk)
    add_headers_and_sources(dbms Disks/AzureBlobStorage)
endif()

if (TARGET ch_contrib::hdfs)
    add_headers_and_sources(dbms Storages/HDFS)
    add_headers_and_sources(dbms Disks/HDFS)
endif()

add_headers_and_sources(dbms Storages/Cache)
if (TARGET ch_contrib::hivemetastore)
    add_headers_and_sources(dbms Storages/Hive)
endif()

if (OS_LINUX)
    add_headers_and_sources(dbms Storages/FileLog)
else()
    message(STATUS "StorageFileLog is only supported on Linux")
endif ()

list (APPEND clickhouse_common_io_sources ${CONFIG_BUILD})
list (APPEND clickhouse_common_io_headers ${CONFIG_VERSION} ${CONFIG_COMMON})

list (APPEND dbms_sources Functions/IFunction.cpp Functions/FunctionFactory.cpp Functions/FunctionHelpers.cpp Functions/extractTimeZoneFromFunctionArguments.cpp Functions/replicate.cpp Functions/FunctionsLogical.cpp)
list (APPEND dbms_headers Functions/IFunction.h Functions/FunctionFactory.h Functions/FunctionHelpers.h Functions/extractTimeZoneFromFunctionArguments.h Functions/replicate.h Functions/FunctionsLogical.h)

list (APPEND dbms_sources
    AggregateFunctions/IAggregateFunction.cpp
    AggregateFunctions/AggregateFunctionFactory.cpp
    AggregateFunctions/AggregateFunctionCombinatorFactory.cpp
    AggregateFunctions/AggregateFunctionState.cpp
    AggregateFunctions/AggregateFunctionCount.cpp
    AggregateFunctions/parseAggregateFunctionParameters.cpp)
list (APPEND dbms_headers
    AggregateFunctions/IAggregateFunction.h
    AggregateFunctions/IAggregateFunctionCombinator.h
    AggregateFunctions/AggregateFunctionFactory.h
    AggregateFunctions/AggregateFunctionCombinatorFactory.h
    AggregateFunctions/AggregateFunctionState.h
    AggregateFunctions/AggregateFunctionCount.cpp
    AggregateFunctions/FactoryHelpers.h
    AggregateFunctions/parseAggregateFunctionParameters.h)

list (APPEND dbms_sources
    TableFunctions/ITableFunction.cpp
    TableFunctions/TableFunctionView.cpp
    TableFunctions/TableFunctionFactory.cpp)
list (APPEND dbms_headers
    TableFunctions/ITableFunction.h
    TableFunctions/TableFunctionView.h
    TableFunctions/TableFunctionFactory.h)

list (APPEND dbms_sources
    Dictionaries/DictionaryFactory.cpp
    Dictionaries/DictionarySourceFactory.cpp
    Dictionaries/DictionaryStructure.cpp
    Dictionaries/getDictionaryConfigurationFromAST.cpp)
list (APPEND dbms_headers
    Dictionaries/DictionaryFactory.h
    Dictionaries/DictionarySourceFactory.h
    Dictionaries/DictionaryStructure.h
    Dictionaries/getDictionaryConfigurationFromAST.h)

if (NOT ENABLE_SSL)
    list (REMOVE_ITEM clickhouse_common_io_sources Common/OpenSSLHelpers.cpp)
    list (REMOVE_ITEM clickhouse_common_io_headers Common/OpenSSLHelpers.h)
endif ()

add_library(clickhouse_common_io ${clickhouse_common_io_headers} ${clickhouse_common_io_sources})

if (SPLIT_SHARED_LIBRARIES)
    target_compile_definitions(clickhouse_common_io PRIVATE SPLIT_SHARED_LIBRARIES)
endif ()

add_library (clickhouse_malloc OBJECT Common/malloc.cpp)
set_source_files_properties(Common/malloc.cpp PROPERTIES COMPILE_FLAGS "-fno-builtin")

if (((SANITIZE STREQUAL "thread") OR (SANITIZE STREQUAL "address")) AND COMPILER_GCC)
    message(WARNING "Memory tracking is disabled, due to gcc sanitizers")
else()
    add_library (clickhouse_new_delete STATIC Common/new_delete.cpp)
    target_link_libraries (clickhouse_new_delete PRIVATE clickhouse_common_io)
    if (TARGET ch_contrib::jemalloc)
        target_link_libraries (clickhouse_new_delete PRIVATE ch_contrib::jemalloc)
    endif()
endif()

if (TARGET ch_contrib::jemalloc)
    target_link_libraries (clickhouse_common_io PRIVATE ch_contrib::jemalloc)
endif()

add_subdirectory(Access/Common)
add_subdirectory(Common/ZooKeeper)
add_subdirectory(Common/Config)

set (all_modules)
macro(add_object_library name common_path)
    if (USE_STATIC_LIBRARIES OR NOT SPLIT_SHARED_LIBRARIES)
        add_headers_and_sources(dbms ${common_path})
    else ()
        list (APPEND all_modules ${name})
        add_headers_and_sources(${name} ${common_path})
        add_library(${name} SHARED ${${name}_sources} ${${name}_headers})
        if (OS_DARWIN)
            target_link_libraries (${name} PRIVATE -Wl,-undefined,dynamic_lookup)
        else()
            target_link_libraries (${name} PRIVATE -Wl,--unresolved-symbols=ignore-all)
        endif()
    endif ()
endmacro()

add_object_library(clickhouse_access Access)
add_object_library(clickhouse_backups Backups)
add_object_library(clickhouse_core Core)
add_object_library(clickhouse_core_mysql Core/MySQL)
add_object_library(clickhouse_compression Compression)
add_object_library(clickhouse_querypipeline QueryPipeline)
add_object_library(clickhouse_datatypes DataTypes)
add_object_library(clickhouse_datatypes_serializations DataTypes/Serializations)
add_object_library(clickhouse_databases Databases)
add_object_library(clickhouse_databases_mysql Databases/MySQL)
add_object_library(clickhouse_disks Disks)
add_object_library(clickhouse_interpreters Interpreters)
add_object_library(clickhouse_interpreters_access Interpreters/Access)
add_object_library(clickhouse_interpreters_mysql Interpreters/MySQL)
add_object_library(clickhouse_interpreters_clusterproxy Interpreters/ClusterProxy)
add_object_library(clickhouse_interpreters_jit Interpreters/JIT)
add_object_library(clickhouse_columns Columns)
add_object_library(clickhouse_storages Storages)
add_object_library(clickhouse_storages_mysql Storages/MySQL)
add_object_library(clickhouse_storages_distributed Storages/Distributed)
add_object_library(clickhouse_storages_mergetree Storages/MergeTree)
add_object_library(clickhouse_storages_liveview Storages/LiveView)
add_object_library(clickhouse_storages_windowview Storages/WindowView)
add_object_library(clickhouse_client Client)
add_object_library(clickhouse_bridge BridgeHelper)
add_object_library(clickhouse_server Server)
add_object_library(clickhouse_server_http Server/HTTP)
add_object_library(clickhouse_formats Formats)
add_object_library(clickhouse_processors Processors)
add_object_library(clickhouse_processors_executors Processors/Executors)
add_object_library(clickhouse_processors_formats Processors/Formats)
add_object_library(clickhouse_processors_formats_impl Processors/Formats/Impl)
add_object_library(clickhouse_processors_transforms Processors/Transforms)
add_object_library(clickhouse_processors_sources Processors/Sources)
add_object_library(clickhouse_processors_sinks Processors/Sinks)
add_object_library(clickhouse_processors_merges Processors/Merges)
add_object_library(clickhouse_processors_ttl Processors/TTL)
add_object_library(clickhouse_processors_merges_algorithms Processors/Merges/Algorithms)
add_object_library(clickhouse_processors_queryplan Processors/QueryPlan)
add_object_library(clickhouse_processors_queryplan_optimizations Processors/QueryPlan/Optimizations)

if (TARGET ch_contrib::nuraft)
    add_object_library(clickhouse_coordination Coordination)
endif()

if (USE_STATIC_LIBRARIES OR NOT SPLIT_SHARED_LIBRARIES)
    add_library (dbms STATIC ${dbms_headers} ${dbms_sources})
    target_link_libraries (dbms PRIVATE ch_contrib::libdivide)
    if (TARGET ch_contrib::jemalloc)
        target_link_libraries (dbms PRIVATE ch_contrib::jemalloc)
    endif()
    set (all_modules dbms)
else()
    add_library (dbms SHARED ${dbms_headers} ${dbms_sources})
    target_link_libraries (dbms PUBLIC ${all_modules})
    target_link_libraries (clickhouse_interpreters PRIVATE ch_contrib::libdivide)
    if (TARGET ch_contrib::jemalloc)
        target_link_libraries (clickhouse_interpreters PRIVATE ch_contrib::jemalloc)
    endif()
    list (APPEND all_modules dbms)
    # force all split libs to be linked
    if (OS_DARWIN)
        set (CMAKE_SHARED_LINKER_FLAGS "${CMAKE_SHARED_LINKER_FLAGS} -Wl,-undefined,error")
    else()
        set (CMAKE_SHARED_LINKER_FLAGS "${CMAKE_SHARED_LINKER_FLAGS} -Wl,--no-as-needed")
    endif()
endif ()

macro (dbms_target_include_directories)
    foreach (module ${all_modules})
        target_include_directories (${module} ${ARGN})
    endforeach ()
endmacro ()

macro (dbms_target_link_libraries)
    foreach (module ${all_modules})
        target_link_libraries (${module} ${ARGN})
    endforeach ()
endmacro ()

dbms_target_include_directories (PUBLIC "${ClickHouse_SOURCE_DIR}/src" "${ClickHouse_BINARY_DIR}/src")
target_include_directories (clickhouse_common_io PUBLIC "${ClickHouse_SOURCE_DIR}/src" "${ClickHouse_BINARY_DIR}/src")

if (TARGET ch_contrib::llvm)
    dbms_target_link_libraries (PUBLIC ch_contrib::llvm)
endif ()

# Otherwise it will slow down stack traces printing too much.
set_source_files_properties(
        Common/Elf.cpp
        Common/Dwarf.cpp
        Common/SymbolIndex.cpp
        PROPERTIES COMPILE_FLAGS "-O3 ${WITHOUT_COVERAGE}")

target_link_libraries (clickhouse_common_io
        PRIVATE
            string_utils
            widechar_width
            ${LINK_LIBRARIES_ONLY_ON_X86_64}
        PUBLIC
            common
            ch_contrib::double_conversion
            ch_contrib::dragonbox_to_chars
)

# Use X86 AVX2/AVX512 instructions to accelerate filter operations
set_source_files_properties(
        Columns/ColumnFixedString.cpp
        Columns/ColumnsCommon.cpp
        Columns/ColumnVector.cpp
        Columns/ColumnDecimal.cpp
        Columns/ColumnString.cpp
        PROPERTIES COMPILE_FLAGS "${X86_INTRINSICS_FLAGS}")

target_link_libraries(clickhouse_common_io PUBLIC ch_contrib::re2_st)
target_link_libraries(clickhouse_common_io PUBLIC ch_contrib::re2)

target_link_libraries(clickhouse_common_io
        PRIVATE
            ${EXECINFO_LIBRARIES}
        PUBLIC
            boost::program_options
            boost::system
            ch_contrib::cityhash
            ch_contrib::zlib
            pcg_random
            Poco::Foundation
)

if (TARGET ch_contrib::cpuid)
    target_link_libraries(clickhouse_common_io PRIVATE ch_contrib::cpuid)
endif()

dbms_target_link_libraries(PUBLIC ch_contrib::abseil_swiss_tables)

# Make dbms depend on roaring instead of clickhouse_common_io so that roaring itself can depend on clickhouse_common_io
# That way we we can redirect malloc/free functions avoiding circular dependencies
dbms_target_link_libraries(PUBLIC ch_contrib::roaring)

if (TARGET ch_contrib::rdkafka)
    dbms_target_link_libraries(PRIVATE ch_contrib::rdkafka ch_contrib::cppkafka)
endif()

if (TARGET ch_contrib::nats_io)
    dbms_target_link_libraries(PRIVATE ch_contrib::nats_io)
endif()

if (TARGET ch_contrib::sasl2)
    dbms_target_link_libraries(PRIVATE ch_contrib::sasl2)
endif()

if (TARGET ch_contrib::krb5)
    dbms_target_link_libraries(PRIVATE ch_contrib::krb5)
endif()

if (TARGET ch_contrib::nuraft)
    dbms_target_link_libraries(PUBLIC ch_contrib::nuraft)
endif()

dbms_target_link_libraries (
    PRIVATE
        boost::filesystem
        boost::program_options
        clickhouse_common_config
        clickhouse_common_zookeeper
        clickhouse_dictionaries_embedded
        clickhouse_parsers
        ch_contrib::lz4
        Poco::JSON
        Poco::MongoDB
        string_utils
    PUBLIC
        boost::system
        clickhouse_common_io
)

if (TARGET ch::mysqlxx)
    dbms_target_link_libraries (PUBLIC ch::mysqlxx)
endif()

dbms_target_link_libraries (
    PUBLIC
        boost::circular_buffer
        boost::heap)

target_include_directories(clickhouse_common_io PUBLIC "${CMAKE_CURRENT_BINARY_DIR}/Core/include") # uses some includes from core
dbms_target_include_directories(PUBLIC "${CMAKE_CURRENT_BINARY_DIR}/Core/include")

target_link_libraries(clickhouse_common_io PUBLIC
    ch_contrib::miniselect
    ch_contrib::pdqsort)
dbms_target_link_libraries(PUBLIC
    ch_contrib::miniselect
    ch_contrib::pdqsort)

dbms_target_link_libraries(PRIVATE ch_contrib::zstd)
target_link_libraries (clickhouse_common_io PUBLIC ch_contrib::zstd)
target_link_libraries (clickhouse_common_io PUBLIC ch_contrib::xz)

if (TARGET ch_contrib::icu)
    dbms_target_link_libraries (PRIVATE ch_contrib::icu)
endif ()

if (TARGET ch_contrib::capnp)
    dbms_target_link_libraries (PRIVATE ch_contrib::capnp)
endif ()

if (TARGET ch_contrib::parquet)
    dbms_target_link_libraries (PRIVATE ch_contrib::parquet)
endif ()

if (TARGET ch_contrib::avrocpp)
    dbms_target_link_libraries(PRIVATE ch_contrib::avrocpp)
endif ()

if (TARGET OpenSSL::Crypto)
    dbms_target_link_libraries (PRIVATE OpenSSL::Crypto)
    target_link_libraries (clickhouse_common_io PRIVATE OpenSSL::Crypto)
endif ()

if (TARGET ch_contrib::ldap)
    dbms_target_link_libraries (PRIVATE ch_contrib::ldap ch_contrib::lber)
endif ()
dbms_target_link_libraries (PRIVATE ch_contrib::sparsehash)

if (TARGET ch_contrib::protobuf)
    dbms_target_link_libraries (PRIVATE ch_contrib::protobuf)
endif ()

if (TARGET clickhouse_grpc_protos)
    dbms_target_link_libraries (PUBLIC clickhouse_grpc_protos)
endif()

if (TARGET ch_contrib::hdfs)
    dbms_target_link_libraries(PRIVATE ch_contrib::hdfs)
endif()

if (TARGET ch_contrib::hivemetastore)
    dbms_target_link_libraries(PRIVATE ch_contrib::hivemetastore)
endif()


if (TARGET ch_contrib::aws_s3)
    target_link_libraries (clickhouse_common_io PUBLIC ch_contrib::aws_s3)
endif()

if (TARGET ch_contrib::azure_sdk)
    target_link_libraries (clickhouse_common_io PUBLIC ch_contrib::azure_sdk)
endif()

if (TARGET ch_contrib::s2)
    dbms_target_link_libraries (PUBLIC ch_contrib::s2)
endif()

if (TARGET ch_contrib::brotli)
    target_link_libraries (clickhouse_common_io PRIVATE ch_contrib::brotli)
endif()

if (TARGET ch_contrib::snappy)
    target_link_libraries (clickhouse_common_io PUBLIC ch_contrib::snappy)
endif()

if (TARGET ch_contrib::amqp_cpp)
    dbms_target_link_libraries(PUBLIC ch_contrib::amqp_cpp)
endif()

if (TARGET ch_contrib::sqlite)
    dbms_target_link_libraries(PUBLIC ch_contrib::sqlite)
endif()

if (TARGET ch_contrib::msgpack)
    target_link_libraries (clickhouse_common_io PUBLIC ch_contrib::msgpack)
endif()

target_link_libraries (clickhouse_common_io PUBLIC ch_contrib::fast_float)

if (USE_ORC)
    dbms_target_link_libraries(PUBLIC ${ORC_LIBRARIES})
    dbms_target_include_directories(SYSTEM BEFORE PUBLIC ${ORC_INCLUDE_DIR} "${CMAKE_BINARY_DIR}/contrib/orc/c++/include")
endif ()

if (TARGET ch_contrib::rocksdb)
    dbms_target_link_libraries(PUBLIC ch_contrib::rocksdb)
endif()

if (TARGET ch_contrib::libpqxx)
    dbms_target_link_libraries(PUBLIC ch_contrib::libpqxx)
endif()

if (TARGET ch_contrib::datasketches)
    target_link_libraries (clickhouse_aggregate_functions PRIVATE ch_contrib::datasketches)
endif ()

target_link_libraries (clickhouse_common_io PRIVATE ch_contrib::lz4)

dbms_target_link_libraries(PRIVATE _boost_context)

if (ENABLE_NLP)
    dbms_target_link_libraries (PUBLIC ch_contrib::stemmer)
    dbms_target_link_libraries (PUBLIC ch_contrib::wnb)
    dbms_target_link_libraries (PUBLIC ch_contrib::lemmagen)
    dbms_target_link_libraries (PUBLIC ch_contrib::nlp_data)
endif()

if (TARGET ch_contrib::bzip2)
    target_link_libraries (clickhouse_common_io PRIVATE ch_contrib::bzip2)
endif()

if (TARGET ch_contrib::minizip)
    target_link_libraries (clickhouse_common_io PRIVATE ch_contrib::minizip)
endif ()

if (TARGET ch_contrib::simdjson)
    dbms_target_link_libraries(PRIVATE ch_contrib::simdjson)
endif()

if (TARGET ch_contrib::rapidjson)
    dbms_target_link_libraries(PRIVATE ch_contrib::rapidjson)
endif()

dbms_target_link_libraries(PUBLIC ch_contrib::consistent_hashing)

include ("${ClickHouse_SOURCE_DIR}/cmake/add_check.cmake")

if (ENABLE_TESTS)
    macro (grep_gtest_sources BASE_DIR DST_VAR)
        # Cold match files that are not in tests/ directories
        file(GLOB_RECURSE "${DST_VAR}" RELATIVE "${BASE_DIR}" "gtest*.cpp")
    endmacro()

    # attach all dbms gtest sources
    grep_gtest_sources("${ClickHouse_SOURCE_DIR}/src" dbms_gtest_sources)
    add_executable(unit_tests_dbms ${dbms_gtest_sources})

    # gtest framework has substandard code
    target_compile_options(unit_tests_dbms PRIVATE
        -Wno-zero-as-null-pointer-constant
        -Wno-covered-switch-default
        -Wno-undef
        -Wno-sign-compare
        -Wno-used-but-marked-unused
        -Wno-missing-noreturn
        -Wno-gnu-zero-variadic-macro-arguments
    )

    target_link_libraries(unit_tests_dbms PRIVATE
        ch_contrib::gtest_all
        clickhouse_functions
        clickhouse_aggregate_functions
        clickhouse_parsers
        clickhouse_storages_system
        dbms
        clickhouse_common_config
        clickhouse_common_zookeeper
        string_utils)

    if (TARGET ch_contrib::simdjson)
        target_link_libraries(unit_tests_dbms PRIVATE ch_contrib::simdjson)
    endif()

    if (TARGET ch_contrib::yaml_cpp)
        target_link_libraries(unit_tests_dbms PRIVATE ch_contrib::yaml_cpp)
    endif()

    add_check(unit_tests_dbms)
endif ()
<|MERGE_RESOLUTION|>--- conflicted
+++ resolved
@@ -107,13 +107,11 @@
     add_headers_and_sources(dbms Storages/Kafka)
 endif()
 
-<<<<<<< HEAD
 if (TARGET ch_contrib::nats_io)
     add_headers_and_sources(dbms Storages/NATS)
 endif()
-=======
+
 add_headers_and_sources(dbms Storages/MeiliSearch)
->>>>>>> 23a61b15
 
 if (TARGET ch_contrib::amqp_cpp)
     add_headers_and_sources(dbms Storages/RabbitMQ)
