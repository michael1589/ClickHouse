#include "StoragePostgreSQL.h"

#if USE_LIBPQXX
#include <DataStreams/PostgreSQLSource.h>

#include <Storages/StorageFactory.h>
#include <Storages/transformQueryForExternalDatabase.h>
#include <Interpreters/evaluateConstantExpression.h>
#include <Interpreters/Context.h>
#include <DataTypes/DataTypeString.h>
#include <DataTypes/DataTypeArray.h>
#include <DataTypes/DataTypeDate.h>
#include <DataTypes/DataTypeDateTime.h>
#include <DataTypes/DataTypesDecimal.h>
#include <DataTypes/DataTypeNullable.h>
#include <Columns/ColumnString.h>
#include <Columns/ColumnArray.h>
#include <Columns/ColumnsNumber.h>
#include <Columns/ColumnDecimal.h>
#include <Core/Settings.h>
#include <Common/parseAddress.h>
#include <Common/assert_cast.h>
#include <Parsers/ASTLiteral.h>
#include <Columns/ColumnNullable.h>
#include <Formats/FormatFactory.h>
#include <Formats/FormatSettings.h>
#include <Processors/Sources/SourceFromInputStream.h>
#include <Common/parseRemoteDescription.h>
#include <Processors/Pipe.h>
#include <Processors/Sinks/SinkToStorage.h>
#include <IO/WriteHelpers.h>
#include <Parsers/getInsertQuery.h>
#include <IO/Operators.h>


namespace DB
{

namespace ErrorCodes
{
    extern const int NUMBER_OF_ARGUMENTS_DOESNT_MATCH;
    extern const int NOT_IMPLEMENTED;
}

StoragePostgreSQL::StoragePostgreSQL(
    const StorageID & table_id_,
    postgres::PoolWithFailoverPtr pool_,
    const String & remote_table_name_,
    const ColumnsDescription & columns_,
    const ConstraintsDescription & constraints_,
    const String & comment,
    const String & remote_table_schema_,
    const String & on_conflict_)
    : IStorage(table_id_)
    , remote_table_name(remote_table_name_)
    , remote_table_schema(remote_table_schema_)
    , on_conflict(on_conflict_)
    , pool(std::move(pool_))
{
    StorageInMemoryMetadata storage_metadata;
    storage_metadata.setColumns(columns_);
    storage_metadata.setConstraints(constraints_);
    storage_metadata.setComment(comment);
    setInMemoryMetadata(storage_metadata);
}


Pipe StoragePostgreSQL::read(
    const Names & column_names_,
    const StorageMetadataPtr & metadata_snapshot,
    SelectQueryInfo & query_info_,
    ContextPtr context_,
    QueryProcessingStage::Enum /*processed_stage*/,
    size_t max_block_size_,
    unsigned)
{
    metadata_snapshot->check(column_names_, getVirtuals(), getStorageID());

    /// Connection is already made to the needed database, so it should not be present in the query;
    /// remote_table_schema is empty if it is not specified, will access only table_name.
    String query = transformQueryForExternalDatabase(
        query_info_, metadata_snapshot->getColumns().getOrdinary(),
        IdentifierQuotingStyle::DoubleQuotes, remote_table_schema, remote_table_name, context_);

    Block sample_block;
    for (const String & column_name : column_names_)
    {
        auto column_data = metadata_snapshot->getColumns().getPhysical(column_name);
        WhichDataType which(column_data.type);
        if (which.isEnum())
            column_data.type = std::make_shared<DataTypeString>();
        sample_block.insert({ column_data.type, column_data.name });
    }

    return Pipe(std::make_shared<PostgreSQLSource<>>(pool->get(), query, sample_block, max_block_size_));
}


class PostgreSQLSink : public SinkToStorage
{

using Row = std::vector<std::optional<std::string>>;

public:
    explicit PostgreSQLSink(
        const StorageMetadataPtr & metadata_snapshot_,
        postgres::ConnectionHolderPtr connection_holder_,
        const String & remote_table_name_,
        const String & remote_table_schema_,
        const String & on_conflict_)
        : SinkToStorage(metadata_snapshot_->getSampleBlock())
        , metadata_snapshot(metadata_snapshot_)
        , connection_holder(std::move(connection_holder_))
        , remote_table_name(remote_table_name_)
        , remote_table_schema(remote_table_schema_)
        , on_conflict(on_conflict_)
    {
    }

    String getName() const override { return "PostgreSQLSink"; }

    void consume(Chunk chunk) override
    {
<<<<<<< HEAD
        auto block = getHeader().cloneWithColumns(chunk.detachColumns());
=======
        auto block = getPort().getHeader().cloneWithColumns(chunk.detachColumns());

>>>>>>> a5f11851
        if (!inserter)
        {
            if (on_conflict.empty())
            {
                inserter = std::make_unique<StreamTo>(connection_holder->get(),
                        remote_table_schema.empty() ? pqxx::table_path({remote_table_name})
                                                    : pqxx::table_path({remote_table_schema, remote_table_name}), block.getNames());
            }
            else
            {
                inserter = std::make_unique<PreparedInsert>(connection_holder->get(), remote_table_name,
                                                            remote_table_schema, block.getColumnsWithTypeAndName(), on_conflict);
            }
        }

        const auto columns = block.getColumns();
        const size_t num_rows = block.rows(), num_cols = block.columns();
        const auto data_types = block.getDataTypes();

        /// std::optional lets libpqxx to know if value is NULL
        std::vector<std::optional<std::string>> row(num_cols);

        for (const auto i : collections::range(0, num_rows))
        {
            for (const auto j : collections::range(0, num_cols))
            {
                if (columns[j]->isNullAt(i))
                {
                    row[j] = std::nullopt;
                }
                else
                {
                    WriteBufferFromOwnString ostr;

                    if (isArray(data_types[j]))
                    {
                        parseArray((*columns[j])[i], data_types[j], ostr);
                    }
                    else
                    {
                        data_types[j]->getDefaultSerialization()->serializeText(*columns[j], i, ostr, FormatSettings{});
                    }

                    row[j] = ostr.str();
                }
            }

            inserter->insert(row);
        }
    }

    void onFinish() override
    {
        if (inserter)
            inserter->complete();
    }

    /// Cannot just use serializeAsText for array data type even though it converts perfectly
    /// any dimension number array into text format, because it encloses in '[]' and for postgres it must be '{}'.
    /// Check if array[...] syntax from PostgreSQL will be applicable.
    void parseArray(const Field & array_field, const DataTypePtr & data_type, WriteBuffer & ostr)
    {
        const auto * array_type = typeid_cast<const DataTypeArray *>(data_type.get());
        const auto & nested = array_type->getNestedType();
        const auto & array = array_field.get<Array>();

        if (!isArray(nested))
        {
            writeText(clickhouseToPostgresArray(array, data_type), ostr);
            return;
        }

        writeChar('{', ostr);

        const auto * nested_array_type = typeid_cast<const DataTypeArray *>(nested.get());
        for (auto iter = array.begin(); iter != array.end(); ++iter)
        {
            if (iter != array.begin())
                writeText(", ", ostr);

            if (!isArray(nested_array_type->getNestedType()))
            {
                writeText(clickhouseToPostgresArray(iter->get<Array>(), nested), ostr);
            }
            else
            {
                parseArray(*iter, nested, ostr);
            }
        }

        writeChar('}', ostr);
    }

    /// Conversion is done via column casting because with writeText(Array..) got incorrect conversion
    /// of Date and DateTime data types and it added extra quotes for values inside array.
    static std::string clickhouseToPostgresArray(const Array & array_field, const DataTypePtr & data_type)
    {
        auto nested = typeid_cast<const DataTypeArray *>(data_type.get())->getNestedType();
        auto array_column = ColumnArray::create(createNested(nested));
        array_column->insert(array_field);
        WriteBufferFromOwnString ostr;
        data_type->getDefaultSerialization()->serializeText(*array_column, 0, ostr, FormatSettings{});

        /// ostr is guaranteed to be at least '[]', i.e. size is at least 2 and 2 only if ostr.str() == '[]'
        assert(ostr.str().size() >= 2);
        return '{' + std::string(ostr.str().begin() + 1, ostr.str().end() - 1) + '}';
    }

    static MutableColumnPtr createNested(DataTypePtr nested)
    {
        bool is_nullable = false;
        if (nested->isNullable())
        {
            is_nullable = true;
            nested = static_cast<const DataTypeNullable *>(nested.get())->getNestedType();
        }

        WhichDataType which(nested);
        MutableColumnPtr nested_column;
        if (which.isString() || which.isFixedString())   nested_column = ColumnString::create();
        else if (which.isInt8() || which.isInt16())      nested_column = ColumnInt16::create();
        else if (which.isUInt8() || which.isUInt16())    nested_column = ColumnUInt16::create();
        else if (which.isInt32())                        nested_column = ColumnInt32::create();
        else if (which.isUInt32())                       nested_column = ColumnUInt32::create();
        else if (which.isInt64())                        nested_column = ColumnInt64::create();
        else if (which.isUInt64())                       nested_column = ColumnUInt64::create();
        else if (which.isFloat32())                      nested_column = ColumnFloat32::create();
        else if (which.isFloat64())                      nested_column = ColumnFloat64::create();
        else if (which.isDate())                         nested_column = ColumnUInt16::create();
        else if (which.isDateTime())                     nested_column = ColumnUInt32::create();
        else if (which.isDateTime64())
        {
            nested_column = ColumnDecimal<DateTime64>::create(0, 6);
        }
        else if (which.isDecimal32())
        {
            const auto & type = typeid_cast<const DataTypeDecimal<Decimal32> *>(nested.get());
            nested_column = ColumnDecimal<Decimal32>::create(0, type->getScale());
        }
        else if (which.isDecimal64())
        {
            const auto & type = typeid_cast<const DataTypeDecimal<Decimal64> *>(nested.get());
            nested_column = ColumnDecimal<Decimal64>::create(0, type->getScale());
        }
        else if (which.isDecimal128())
        {
            const auto & type = typeid_cast<const DataTypeDecimal<Decimal128> *>(nested.get());
            nested_column = ColumnDecimal<Decimal128>::create(0, type->getScale());
        }
        else if (which.isDecimal256())
        {
            const auto & type = typeid_cast<const DataTypeDecimal<Decimal256> *>(nested.get());
            nested_column = ColumnDecimal<Decimal256>::create(0, type->getScale());
        }
        else
            throw Exception(ErrorCodes::NOT_IMPLEMENTED, "Type conversion not supported");

        if (is_nullable)
            return ColumnNullable::create(std::move(nested_column), ColumnUInt8::create(nested_column->size(), 0));

        return nested_column;
    }

private:
    struct Inserter
    {
        pqxx::connection & connection;
        pqxx::work tx;

        explicit Inserter(pqxx::connection & connection_)
            : connection(connection_)
            , tx(connection) {}

        virtual ~Inserter() = default;

        virtual void insert(const Row & row) = 0;
        virtual void complete() = 0;
    };

    struct StreamTo : Inserter
    {
        Names columns;
        pqxx::stream_to stream;

        StreamTo(pqxx::connection & connection_, pqxx::table_path table_, Names columns_)
            : Inserter(connection_)
            , columns(std::move(columns_))
            , stream(pqxx::stream_to::raw_table(tx, connection.quote_table(table_), connection.quote_columns(columns)))
        {
        }

        void complete() override
        {
            stream.complete();
            tx.commit();
        }

        void insert(const Row & row) override
        {
            stream.write_values(row);
        }
    };

    struct PreparedInsert : Inserter
    {
        PreparedInsert(pqxx::connection & connection_, const String & table, const String & schema,
                       const ColumnsWithTypeAndName & columns, const String & on_conflict_)
            : Inserter(connection_)
        {
            WriteBufferFromOwnString buf;
            buf << getInsertQuery(schema, table, columns, IdentifierQuotingStyle::DoubleQuotes);
            buf << " (";
            for (size_t i = 1; i <= columns.size(); ++i)
            {
                if (i > 1)
                    buf << ", ";
                buf << "$" << i;
            }
            buf << ") ";
            buf << on_conflict_;
            connection.prepare("insert", buf.str());
        }

        void complete() override
        {
            connection.unprepare("insert");
            tx.commit();
        }

        void insert(const Row & row) override
        {
            pqxx::params params;
            params.reserve(row.size());
            params.append_multi(row);
            tx.exec_prepared("insert", params);
        }
    };

    StorageMetadataPtr metadata_snapshot;
    postgres::ConnectionHolderPtr connection_holder;
    const String remote_db_name, remote_table_name, remote_table_schema, on_conflict;

    std::unique_ptr<Inserter> inserter;
};


SinkToStoragePtr StoragePostgreSQL::write(
        const ASTPtr & /*query*/, const StorageMetadataPtr & metadata_snapshot, ContextPtr /* context */)
{
    return std::make_shared<PostgreSQLSink>(metadata_snapshot, pool->get(), remote_table_name, remote_table_schema, on_conflict);
}


void registerStoragePostgreSQL(StorageFactory & factory)
{
    factory.registerStorage("PostgreSQL", [](const StorageFactory::Arguments & args)
    {
        ASTs & engine_args = args.engine_args;

        if (engine_args.size() < 5 || engine_args.size() > 7)
            throw Exception("Storage PostgreSQL requires from 5 to 7 parameters: "
                            "PostgreSQL('host:port', 'database', 'table', 'username', 'password' [, 'schema', 'ON CONFLICT ...']",
                ErrorCodes::NUMBER_OF_ARGUMENTS_DOESNT_MATCH);

        for (auto & engine_arg : engine_args)
            engine_arg = evaluateConstantExpressionOrIdentifierAsLiteral(engine_arg, args.getLocalContext());

        auto host_port = engine_args[0]->as<ASTLiteral &>().value.safeGet<String>();
        /// Split into replicas if needed.
        size_t max_addresses = args.getContext()->getSettingsRef().glob_expansion_max_elements;
        auto addresses = parseRemoteDescriptionForExternalDatabase(host_port, max_addresses, 5432);

        const String & remote_database = engine_args[1]->as<ASTLiteral &>().value.safeGet<String>();
        const String & remote_table = engine_args[2]->as<ASTLiteral &>().value.safeGet<String>();
        const String & username = engine_args[3]->as<ASTLiteral &>().value.safeGet<String>();
        const String & password = engine_args[4]->as<ASTLiteral &>().value.safeGet<String>();

        String remote_table_schema, on_conflict;
        if (engine_args.size() >= 6)
            remote_table_schema = engine_args[5]->as<ASTLiteral &>().value.safeGet<String>();
        if (engine_args.size() >= 7)
            on_conflict = engine_args[6]->as<ASTLiteral &>().value.safeGet<String>();

        auto pool = std::make_shared<postgres::PoolWithFailover>(
            remote_database,
            addresses,
            username,
            password,
            args.getContext()->getSettingsRef().postgresql_connection_pool_size,
            args.getContext()->getSettingsRef().postgresql_connection_pool_wait_timeout);

        return StoragePostgreSQL::create(
            args.table_id,
            std::move(pool),
            remote_table,
            args.columns,
            args.constraints,
            args.comment,
            remote_table_schema,
            on_conflict);
    },
    {
        .source_access_type = AccessType::POSTGRES,
    });
}

}

#endif<|MERGE_RESOLUTION|>--- conflicted
+++ resolved
@@ -121,12 +121,7 @@
 
     void consume(Chunk chunk) override
     {
-<<<<<<< HEAD
         auto block = getHeader().cloneWithColumns(chunk.detachColumns());
-=======
-        auto block = getPort().getHeader().cloneWithColumns(chunk.detachColumns());
-
->>>>>>> a5f11851
         if (!inserter)
         {
             if (on_conflict.empty())
