--- conflicted
+++ resolved
@@ -48,16 +48,10 @@
     size_t max_block_size,
     unsigned int num_streams)
 {
-<<<<<<< HEAD
-    /// If the background synchronization thread has exception.
-    rethrowSyncExceptionIfNeed(database);
-    return readFinalFromNestedStorage(nested_storage, column_names,
-=======
     if (const auto * db = typeid_cast<const DatabaseMaterializedMySQL *>(database))
         db->rethrowExceptionIfNeeded();
 
-    return readFinalFromNestedStorage(nested_storage, column_names, metadata_snapshot,
->>>>>>> 43cfa446
+    return readFinalFromNestedStorage(nested_storage, column_names,
             query_info, context, processed_stage, max_block_size, num_streams);
 }
 
