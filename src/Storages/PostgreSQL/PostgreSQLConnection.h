#pragma once

#if !defined(ARCADIA_BUILD)
#include "config_core.h"
#endif

#if USE_LIBPQXX
#include <pqxx/pqxx> // Y_IGNORE
#include <Core/Types.h>


namespace DB
{

/// Tiny connection class to make it more convenient to use.
/// Connection is not made until actually used.
class PostgreSQLConnection
{
<<<<<<< HEAD

public:
    using ConnectionPtr = std::shared_ptr<pqxx::connection>;

    PostgreSQLConnection(std::string dbname, std::string host, UInt16 port, std::string user, std::string password)
        : connection_str(formatConnectionString(std::move(dbname), std::move(host), port, std::move(user), std::move(password))) {}
=======
public:
    using ConnectionPtr = std::shared_ptr<pqxx::connection>;

    PostgreSQLConnection(std::string dbname, std::string host, UInt16 port, std::string user, std::string password);
>>>>>>> 95c87d4d

    PostgreSQLConnection(const PostgreSQLConnection & other);

    PostgreSQLConnection operator =(const PostgreSQLConnection &) = delete;

    bool tryConnect();

    ConnectionPtr conn();

    const std::string & getAddress() { return address; }

    std::string & conn_str() { return connection_str; }

private:
    void connect();

    static std::string formatConnectionString(
        std::string dbname, std::string host, UInt16 port, std::string user, std::string password);

    ConnectionPtr connection;
    std::string connection_str, address;
};

using PostgreSQLConnectionPtr = std::shared_ptr<PostgreSQLConnection>;

}

#endif<|MERGE_RESOLUTION|>--- conflicted
+++ resolved
@@ -16,19 +16,12 @@
 /// Connection is not made until actually used.
 class PostgreSQLConnection
 {
-<<<<<<< HEAD
-
-public:
-    using ConnectionPtr = std::shared_ptr<pqxx::connection>;
-
-    PostgreSQLConnection(std::string dbname, std::string host, UInt16 port, std::string user, std::string password)
-        : connection_str(formatConnectionString(std::move(dbname), std::move(host), port, std::move(user), std::move(password))) {}
-=======
 public:
     using ConnectionPtr = std::shared_ptr<pqxx::connection>;
 
     PostgreSQLConnection(std::string dbname, std::string host, UInt16 port, std::string user, std::string password);
->>>>>>> 95c87d4d
+
+    PostgreSQLConnection(const std::string & connection_str_) : connection_str(connection_str_) {}
 
     PostgreSQLConnection(const PostgreSQLConnection & other);
 
