#pragma once

#include <Core/NamesAndTypes.h>
#include <Storages/MergeTree/MergeTreeBaseSelectProcessor.h>
#include <Storages/MergeTree/MergeTreeBlockReadUtils.h>
#include <Storages/MergeTree/MergeTreeData.h>
#include <Storages/MergeTree/RangesInDataPart.h>
#include <Storages/MergeTree/RequestResponse.h>
#include <Storages/MergeTree/IMergeTreeReadPool.h>
#include <Storages/SelectQueryInfo.h>

#include <mutex>


namespace DB
{

/** Provides read tasks for MergeTreeThreadSelectProcessor`s in fine-grained batches, allowing for more
 *  uniform distribution of work amongst multiple threads. All parts and their ranges are divided into `threads`
 *  workloads with at most `sum_marks / threads` marks. Then, threads are performing reads from these workloads
 *  in "sequential" manner, requesting work in small batches. As soon as some thread has exhausted
 *  it's workload, it either is signaled that no more work is available (`do_not_steal_tasks == false`) or
 *  continues taking small batches from other threads' workloads (`do_not_steal_tasks == true`).
 */
class MergeTreeReadPool : public IMergeTreeReadPool
{
public:
<<<<<<< HEAD
    IMergeTreeReadPool(
        StorageSnapshotPtr storage_snapshot_,
        Names column_names_,
        Names virtual_column_names_,
        size_t min_marks_for_concurrent_read_,
        PrewhereInfoPtr prewhere_info_,
        const ExpressionActionsSettings & actions_settings_,
        const MergeTreeReaderSettings & reader_settings_,
        RangesInDataParts parts_ranges_,
        bool predict_block_size_bytes_,
        bool do_not_steal_tasks_)
        : storage_snapshot(storage_snapshot_)
        , column_names(column_names_)
        , virtual_column_names(virtual_column_names_)
        , min_marks_for_concurrent_read(min_marks_for_concurrent_read_)
        , prewhere_info(prewhere_info_)
        , actions_settings(actions_settings_)
        , reader_settings(reader_settings_)
        , parts_ranges(parts_ranges_)
        , predict_block_size_bytes(predict_block_size_bytes_)
        , do_not_steal_tasks(do_not_steal_tasks_)
    {}

    virtual MergeTreeReadTaskPtr getTask(size_t thread) = 0;
    virtual Block getHeader() const = 0;
    virtual void profileFeedback(ReadBufferFromFileBase::ProfileInfo info) = 0;
    virtual ~IMergeTreeReadPool() = default;

protected:

    std::vector<size_t> fillPerPartInfo(const RangesInDataParts & parts);

    /// Initialized in constructor
    StorageSnapshotPtr storage_snapshot;
    const Names column_names;
    const Names virtual_column_names;
    size_t min_marks_for_concurrent_read{0};
    PrewhereInfoPtr prewhere_info;
    ExpressionActionsSettings actions_settings;
    MergeTreeReaderSettings reader_settings;
    RangesInDataParts parts_ranges;
    bool predict_block_size_bytes;
    bool do_not_steal_tasks;
=======
    struct BackoffSettings;

    MergeTreeReadPool(
        size_t threads_,
        size_t sum_marks_,
        size_t min_marks_for_concurrent_read_,
        RangesInDataParts && parts_,
        const StorageSnapshotPtr & storage_snapshot_,
        const PrewhereInfoPtr & prewhere_info_,
        const Names & column_names_,
        const Names & virtual_column_names_,
        ContextPtr context_,
        bool do_not_steal_tasks_ = false);
>>>>>>> a9b4f2ef

    ~MergeTreeReadPool() override = default;

    MergeTreeReadTaskPtr getTask(size_t thread) override;

    /** Each worker could call this method and pass information about read performance.
      * If read performance is too low, pool could decide to lower number of threads: do not assign more tasks to several threads.
      * This allows to overcome excessive load to disk subsystem, when reads are not from page cache.
      */
    void profileFeedback(ReadBufferFromFileBase::ProfileInfo info) override;

    Block getHeader() const override;

    /** Pull could dynamically lower (backoff) number of threads, if read operation are too slow.
      * Settings for that backoff.
      */
    struct BackoffSettings
    {
        /// Pay attention only to reads, that took at least this amount of time. If set to 0 - means backoff is disabled.
        size_t min_read_latency_ms = 1000;
        /// Count events, when read throughput is less than specified bytes per second.
        size_t max_throughput = 1048576;
        /// Do not pay attention to event, if not enough time passed since previous event.
        size_t min_interval_between_events_ms = 1000;
        /// Number of events to do backoff - to lower number of threads in pool.
        size_t min_events = 2;
        /// Try keeping the minimal number of threads in pool.
        size_t min_concurrency = 1;

        /// Constants above is just an example.
        explicit BackoffSettings(const Settings & settings)
            : min_read_latency_ms(settings.read_backoff_min_latency_ms.totalMilliseconds()),
            max_throughput(settings.read_backoff_max_throughput),
            min_interval_between_events_ms(settings.read_backoff_min_interval_between_events_ms.totalMilliseconds()),
            min_events(settings.read_backoff_min_events),
            min_concurrency(settings.read_backoff_min_concurrency) {}

        BackoffSettings() : min_read_latency_ms(0) {}
    };

<<<<<<< HEAD
    BackoffSettings backoff_settings;

    MergeTreeReadPool(
        size_t threads_,
        size_t sum_marks_,
        size_t min_marks_for_concurrent_read_,
        RangesInDataParts && parts_,
        const StorageSnapshotPtr & storage_snapshot_,
        const PrewhereInfoPtr & prewhere_info_,
        const ExpressionActionsSettings & actions_settings_,
        const MergeTreeReaderSettings & reader_settings_,
        const Names & column_names_,
        const Names & virtual_column_names_,
        const BackoffSettings & backoff_settings_,
        size_t preferred_block_size_bytes_,
        bool do_not_steal_tasks_ = false);

    ~MergeTreeReadPool() override = default;

    MergeTreeReadTaskPtr getTask(size_t thread) override;

    /** Each worker could call this method and pass information about read performance.
      * If read performance is too low, pool could decide to lower number of threads: do not assign more tasks to several threads.
      * This allows to overcome excessive load to disk subsystem, when reads are not from page cache.
      */
    void profileFeedback(ReadBufferFromFileBase::ProfileInfo info) override;
=======
    struct PerPartParams
    {
        MergeTreeReadTaskColumns task_columns;
        NameSet column_name_set;
        MergeTreeBlockSizePredictorPtr size_predictor;
        RangesInDataPart data_part;
    };
>>>>>>> a9b4f2ef

    static std::vector<size_t> fillPerPartInfo(
        const RangesInDataParts & parts,
        const StorageSnapshotPtr & storage_snapshot,
        std::vector<bool> & is_part_on_remote_disk,
        bool & do_not_steal_tasks,
        bool & predict_block_size_bytes,
        const Names & column_names,
        const Names & virtual_column_names,
        const PrewhereInfoPtr & prewhere_info,
        std::vector<MergeTreeReadPool::PerPartParams> & per_part_params);

private:
    void fillPerThreadInfo(
        size_t threads, size_t sum_marks, std::vector<size_t> per_part_sum_marks,
        const RangesInDataParts & parts);

    /// Initialized in constructor
    StorageSnapshotPtr storage_snapshot;
    const Names column_names;
    const Names virtual_column_names;
    size_t min_marks_for_concurrent_read{0};
    PrewhereInfoPtr prewhere_info;
    RangesInDataParts parts_ranges;
    bool predict_block_size_bytes;
    bool do_not_steal_tasks;

    std::vector<PerPartParams> per_part_params;
    std::vector<bool> is_part_on_remote_disk;

    BackoffSettings backoff_settings;

    mutable std::mutex mutex;
    /// State to track numbers of slow reads.
    struct BackoffState
    {
        size_t current_threads;
        Stopwatch time_since_prev_event {CLOCK_MONOTONIC_COARSE};
        size_t num_events = 0;

        explicit BackoffState(size_t threads) : current_threads(threads) {}
    };
    BackoffState backoff_state;

    struct Part
    {
        MergeTreeData::DataPartPtr data_part;
        size_t part_index_in_query;
    };

    std::vector<Part> parts_with_idx;

    struct ThreadTask
    {
        struct PartIndexAndRange
        {
            size_t part_idx;
            MarkRanges ranges;
        };

        std::vector<PartIndexAndRange> parts_and_ranges;
        std::vector<size_t> sum_marks_in_parts;
    };

    std::vector<ThreadTask> threads_tasks;
    std::set<size_t> remaining_thread_tasks;
    Poco::Logger * log = &Poco::Logger::get("MergeTreeReadPool");

};

class MergeTreeReadPoolParallelReplicas : public IMergeTreeReadPool
{
public:

    MergeTreeReadPoolParallelReplicas(
        StorageSnapshotPtr storage_snapshot_,
        size_t threads_,
        ParallelReadingExtension extension_,
        const RangesInDataParts & parts_,
        const PrewhereInfoPtr & prewhere_info_,
        const ExpressionActionsSettings & actions_settings_,
        const MergeTreeReaderSettings & reader_settings_,
        const Names & column_names_,
        const Names & virtual_column_names_,
<<<<<<< HEAD
        size_t min_marks_for_concurrent_read_
    )
    : IMergeTreeReadPool(
        storage_snapshot_,
        column_names_,
        virtual_column_names_,
        min_marks_for_concurrent_read_,
        prewhere_info_,
        actions_settings_,
        reader_settings_,
        parts_,
        /*predict_block_size*/false,
        /*do_not_steal_tasks*/false)
    , extension(extension_)
    , threads(threads_)
=======
        size_t min_marks_for_concurrent_read_)
        : extension(extension_)
        , threads(threads_)
        , prewhere_info(prewhere_info_)
        , storage_snapshot(storage_snapshot_)
        , min_marks_for_concurrent_read(min_marks_for_concurrent_read_)
        , column_names(column_names_)
        , virtual_column_names(virtual_column_names_)
        , parts_ranges(std::move(parts_))
>>>>>>> a9b4f2ef
    {
        MergeTreeReadPool::fillPerPartInfo(
            parts_ranges, storage_snapshot, is_part_on_remote_disk, do_not_steal_tasks,
            predict_block_size_bytes, column_names, virtual_column_names, prewhere_info, per_part_params);

        extension.all_callback({
            .description = parts_ranges.getDescriptions(),
            .replica_num = extension.number_of_current_replica
        });
    }

    ~MergeTreeReadPoolParallelReplicas() override;

    Block getHeader() const override;

    MergeTreeReadTaskPtr getTask(size_t thread) override;

    void profileFeedback(ReadBufferFromFileBase::ProfileInfo) override {}

private:
    ParallelReadingExtension extension;

    RangesInDataPartsDescription buffered_ranges;
    size_t threads;
    bool no_more_tasks_available{false};
    Poco::Logger * log = &Poco::Logger::get("MergeTreeReadPoolParallelReplicas");

    std::mutex mutex;

    PrewhereInfoPtr prewhere_info;
    StorageSnapshotPtr storage_snapshot;
    size_t min_marks_for_concurrent_read;
    const Names column_names;
    const Names virtual_column_names;
    RangesInDataParts parts_ranges;

    bool do_not_steal_tasks = false;
    bool predict_block_size_bytes = false;
    std::vector<bool> is_part_on_remote_disk;
    std::vector<MergeTreeReadPool::PerPartParams> per_part_params;
};

using MergeTreeReadPoolParallelReplicasPtr = std::shared_ptr<MergeTreeReadPoolParallelReplicas>;


class MergeTreeInOrderReadPoolParallelReplicas : private boost::noncopyable
{
public:
    MergeTreeInOrderReadPoolParallelReplicas(
        RangesInDataParts parts_,
        ParallelReadingExtension extension_,
        CoordinationMode mode_,
        size_t min_marks_for_concurrent_read_)
        : parts_ranges(parts_)
        , extension(extension_)
        , mode(mode_)
        , min_marks_for_concurrent_read(min_marks_for_concurrent_read_)
    {
        for (const auto & part : parts_ranges)
            request.push_back({part.data_part->info, MarkRanges{}});

        for (const auto & part : parts_ranges)
            buffered_tasks.push_back({part.data_part->info, MarkRanges{}});

        extension.all_callback({
            .description = parts_ranges.getDescriptions(),
            .replica_num = extension.number_of_current_replica
        });
    }

    MarkRanges getNewTask(RangesInDataPartDescription description);


    RangesInDataParts parts_ranges;
    ParallelReadingExtension extension;
    CoordinationMode mode;
    size_t min_marks_for_concurrent_read{0};

    bool no_more_tasks{false};
    RangesInDataPartsDescription request;
    RangesInDataPartsDescription buffered_tasks;

    std::mutex mutex;
};

using MergeTreeInOrderReadPoolParallelReplicasPtr = std::shared_ptr<MergeTreeInOrderReadPoolParallelReplicas>;

}<|MERGE_RESOLUTION|>--- conflicted
+++ resolved
@@ -25,38 +25,86 @@
 class MergeTreeReadPool : public IMergeTreeReadPool
 {
 public:
-<<<<<<< HEAD
-    IMergeTreeReadPool(
-        StorageSnapshotPtr storage_snapshot_,
-        Names column_names_,
-        Names virtual_column_names_,
+    struct BackoffSettings;
+
+    MergeTreeReadPool(
+        size_t threads_,
+        size_t sum_marks_,
         size_t min_marks_for_concurrent_read_,
-        PrewhereInfoPtr prewhere_info_,
+        RangesInDataParts && parts_,
+        const StorageSnapshotPtr & storage_snapshot_,
+        const PrewhereInfoPtr & prewhere_info_,
         const ExpressionActionsSettings & actions_settings_,
         const MergeTreeReaderSettings & reader_settings_,
-        RangesInDataParts parts_ranges_,
-        bool predict_block_size_bytes_,
-        bool do_not_steal_tasks_)
-        : storage_snapshot(storage_snapshot_)
-        , column_names(column_names_)
-        , virtual_column_names(virtual_column_names_)
-        , min_marks_for_concurrent_read(min_marks_for_concurrent_read_)
-        , prewhere_info(prewhere_info_)
-        , actions_settings(actions_settings_)
-        , reader_settings(reader_settings_)
-        , parts_ranges(parts_ranges_)
-        , predict_block_size_bytes(predict_block_size_bytes_)
-        , do_not_steal_tasks(do_not_steal_tasks_)
-    {}
-
-    virtual MergeTreeReadTaskPtr getTask(size_t thread) = 0;
-    virtual Block getHeader() const = 0;
-    virtual void profileFeedback(ReadBufferFromFileBase::ProfileInfo info) = 0;
-    virtual ~IMergeTreeReadPool() = default;
-
-protected:
-
-    std::vector<size_t> fillPerPartInfo(const RangesInDataParts & parts);
+        const Names & column_names_,
+        const Names & virtual_column_names_,
+        ContextPtr context_,
+        bool do_not_steal_tasks_ = false);
+
+    ~MergeTreeReadPool() override = default;
+
+    MergeTreeReadTaskPtr getTask(size_t thread) override;
+
+    /** Each worker could call this method and pass information about read performance.
+      * If read performance is too low, pool could decide to lower number of threads: do not assign more tasks to several threads.
+      * This allows to overcome excessive load to disk subsystem, when reads are not from page cache.
+      */
+    void profileFeedback(ReadBufferFromFileBase::ProfileInfo info) override;
+
+    Block getHeader() const override;
+
+    /** Pull could dynamically lower (backoff) number of threads, if read operation are too slow.
+      * Settings for that backoff.
+      */
+    struct BackoffSettings
+    {
+        /// Pay attention only to reads, that took at least this amount of time. If set to 0 - means backoff is disabled.
+        size_t min_read_latency_ms = 1000;
+        /// Count events, when read throughput is less than specified bytes per second.
+        size_t max_throughput = 1048576;
+        /// Do not pay attention to event, if not enough time passed since previous event.
+        size_t min_interval_between_events_ms = 1000;
+        /// Number of events to do backoff - to lower number of threads in pool.
+        size_t min_events = 2;
+        /// Try keeping the minimal number of threads in pool.
+        size_t min_concurrency = 1;
+
+        /// Constants above is just an example.
+        explicit BackoffSettings(const Settings & settings)
+            : min_read_latency_ms(settings.read_backoff_min_latency_ms.totalMilliseconds()),
+            max_throughput(settings.read_backoff_max_throughput),
+            min_interval_between_events_ms(settings.read_backoff_min_interval_between_events_ms.totalMilliseconds()),
+            min_events(settings.read_backoff_min_events),
+            min_concurrency(settings.read_backoff_min_concurrency) {}
+
+        BackoffSettings() : min_read_latency_ms(0) {}
+    };
+
+    struct PerPartParams
+    {
+        MergeTreeReadTaskColumns task_columns;
+        NameSet column_name_set;
+        MergeTreeBlockSizePredictorPtr size_predictor;
+        RangesInDataPart data_part;
+    };
+
+    static std::vector<size_t> fillPerPartInfo(
+        const RangesInDataParts & parts,
+        const StorageSnapshotPtr & storage_snapshot,
+        std::vector<bool> & is_part_on_remote_disk,
+        bool & do_not_steal_tasks,
+        bool & predict_block_size_bytes,
+        const Names & column_names,
+        const Names & virtual_column_names,
+        const PrewhereInfoPtr & prewhere_info,
+        const ExpressionActionsSettings & actions_settings_,
+        const MergeTreeReaderSettings & reader_settings_,
+        std::vector<MergeTreeReadPool::PerPartParams> & per_part_params);
+
+private:
+    void fillPerThreadInfo(
+        size_t threads, size_t sum_marks, std::vector<size_t> per_part_sum_marks,
+        const RangesInDataParts & parts);
 
     /// Initialized in constructor
     StorageSnapshotPtr storage_snapshot;
@@ -69,123 +117,6 @@
     RangesInDataParts parts_ranges;
     bool predict_block_size_bytes;
     bool do_not_steal_tasks;
-=======
-    struct BackoffSettings;
-
-    MergeTreeReadPool(
-        size_t threads_,
-        size_t sum_marks_,
-        size_t min_marks_for_concurrent_read_,
-        RangesInDataParts && parts_,
-        const StorageSnapshotPtr & storage_snapshot_,
-        const PrewhereInfoPtr & prewhere_info_,
-        const Names & column_names_,
-        const Names & virtual_column_names_,
-        ContextPtr context_,
-        bool do_not_steal_tasks_ = false);
->>>>>>> a9b4f2ef
-
-    ~MergeTreeReadPool() override = default;
-
-    MergeTreeReadTaskPtr getTask(size_t thread) override;
-
-    /** Each worker could call this method and pass information about read performance.
-      * If read performance is too low, pool could decide to lower number of threads: do not assign more tasks to several threads.
-      * This allows to overcome excessive load to disk subsystem, when reads are not from page cache.
-      */
-    void profileFeedback(ReadBufferFromFileBase::ProfileInfo info) override;
-
-    Block getHeader() const override;
-
-    /** Pull could dynamically lower (backoff) number of threads, if read operation are too slow.
-      * Settings for that backoff.
-      */
-    struct BackoffSettings
-    {
-        /// Pay attention only to reads, that took at least this amount of time. If set to 0 - means backoff is disabled.
-        size_t min_read_latency_ms = 1000;
-        /// Count events, when read throughput is less than specified bytes per second.
-        size_t max_throughput = 1048576;
-        /// Do not pay attention to event, if not enough time passed since previous event.
-        size_t min_interval_between_events_ms = 1000;
-        /// Number of events to do backoff - to lower number of threads in pool.
-        size_t min_events = 2;
-        /// Try keeping the minimal number of threads in pool.
-        size_t min_concurrency = 1;
-
-        /// Constants above is just an example.
-        explicit BackoffSettings(const Settings & settings)
-            : min_read_latency_ms(settings.read_backoff_min_latency_ms.totalMilliseconds()),
-            max_throughput(settings.read_backoff_max_throughput),
-            min_interval_between_events_ms(settings.read_backoff_min_interval_between_events_ms.totalMilliseconds()),
-            min_events(settings.read_backoff_min_events),
-            min_concurrency(settings.read_backoff_min_concurrency) {}
-
-        BackoffSettings() : min_read_latency_ms(0) {}
-    };
-
-<<<<<<< HEAD
-    BackoffSettings backoff_settings;
-
-    MergeTreeReadPool(
-        size_t threads_,
-        size_t sum_marks_,
-        size_t min_marks_for_concurrent_read_,
-        RangesInDataParts && parts_,
-        const StorageSnapshotPtr & storage_snapshot_,
-        const PrewhereInfoPtr & prewhere_info_,
-        const ExpressionActionsSettings & actions_settings_,
-        const MergeTreeReaderSettings & reader_settings_,
-        const Names & column_names_,
-        const Names & virtual_column_names_,
-        const BackoffSettings & backoff_settings_,
-        size_t preferred_block_size_bytes_,
-        bool do_not_steal_tasks_ = false);
-
-    ~MergeTreeReadPool() override = default;
-
-    MergeTreeReadTaskPtr getTask(size_t thread) override;
-
-    /** Each worker could call this method and pass information about read performance.
-      * If read performance is too low, pool could decide to lower number of threads: do not assign more tasks to several threads.
-      * This allows to overcome excessive load to disk subsystem, when reads are not from page cache.
-      */
-    void profileFeedback(ReadBufferFromFileBase::ProfileInfo info) override;
-=======
-    struct PerPartParams
-    {
-        MergeTreeReadTaskColumns task_columns;
-        NameSet column_name_set;
-        MergeTreeBlockSizePredictorPtr size_predictor;
-        RangesInDataPart data_part;
-    };
->>>>>>> a9b4f2ef
-
-    static std::vector<size_t> fillPerPartInfo(
-        const RangesInDataParts & parts,
-        const StorageSnapshotPtr & storage_snapshot,
-        std::vector<bool> & is_part_on_remote_disk,
-        bool & do_not_steal_tasks,
-        bool & predict_block_size_bytes,
-        const Names & column_names,
-        const Names & virtual_column_names,
-        const PrewhereInfoPtr & prewhere_info,
-        std::vector<MergeTreeReadPool::PerPartParams> & per_part_params);
-
-private:
-    void fillPerThreadInfo(
-        size_t threads, size_t sum_marks, std::vector<size_t> per_part_sum_marks,
-        const RangesInDataParts & parts);
-
-    /// Initialized in constructor
-    StorageSnapshotPtr storage_snapshot;
-    const Names column_names;
-    const Names virtual_column_names;
-    size_t min_marks_for_concurrent_read{0};
-    PrewhereInfoPtr prewhere_info;
-    RangesInDataParts parts_ranges;
-    bool predict_block_size_bytes;
-    bool do_not_steal_tasks;
 
     std::vector<PerPartParams> per_part_params;
     std::vector<bool> is_part_on_remote_disk;
@@ -244,37 +175,22 @@
         const MergeTreeReaderSettings & reader_settings_,
         const Names & column_names_,
         const Names & virtual_column_names_,
-<<<<<<< HEAD
-        size_t min_marks_for_concurrent_read_
-    )
-    : IMergeTreeReadPool(
-        storage_snapshot_,
-        column_names_,
-        virtual_column_names_,
-        min_marks_for_concurrent_read_,
-        prewhere_info_,
-        actions_settings_,
-        reader_settings_,
-        parts_,
-        /*predict_block_size*/false,
-        /*do_not_steal_tasks*/false)
-    , extension(extension_)
-    , threads(threads_)
-=======
         size_t min_marks_for_concurrent_read_)
         : extension(extension_)
         , threads(threads_)
         , prewhere_info(prewhere_info_)
+        , actions_settings(actions_settings_)
+        , reader_settings(reader_settings_)
         , storage_snapshot(storage_snapshot_)
         , min_marks_for_concurrent_read(min_marks_for_concurrent_read_)
         , column_names(column_names_)
         , virtual_column_names(virtual_column_names_)
         , parts_ranges(std::move(parts_))
->>>>>>> a9b4f2ef
     {
         MergeTreeReadPool::fillPerPartInfo(
             parts_ranges, storage_snapshot, is_part_on_remote_disk, do_not_steal_tasks,
-            predict_block_size_bytes, column_names, virtual_column_names, prewhere_info, per_part_params);
+            predict_block_size_bytes, column_names, virtual_column_names, prewhere_info,
+            actions_settings, reader_settings, per_part_params);
 
         extension.all_callback({
             .description = parts_ranges.getDescriptions(),
@@ -301,6 +217,8 @@
     std::mutex mutex;
 
     PrewhereInfoPtr prewhere_info;
+    ExpressionActionsSettings actions_settings;
+    MergeTreeReaderSettings reader_settings;
     StorageSnapshotPtr storage_snapshot;
     size_t min_marks_for_concurrent_read;
     const Names column_names;
