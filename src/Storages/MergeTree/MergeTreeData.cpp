#include <Storages/MergeTree/MergeTreeData.h>

#include <Backups/BackupEntriesCollector.h>
#include <Backups/BackupEntryFromSmallFile.h>
#include <Backups/BackupEntryWrappedWith.h>
#include <Backups/IBackup.h>
#include <Backups/RestorerFromBackup.h>
#include <Compression/CompressedReadBuffer.h>
#include <DataTypes/DataTypeEnum.h>
#include <DataTypes/DataTypeLowCardinality.h>
#include <DataTypes/DataTypeUUID.h>
#include <DataTypes/DataTypeTuple.h>
#include <DataTypes/NestedUtils.h>
#include <DataTypes/ObjectUtils.h>
#include <DataTypes/hasNullable.h>
#include <Disks/createVolume.h>
#include <Disks/ObjectStorages/DiskObjectStorage.h>
#include <Functions/IFunction.h>
#include <IO/Operators.h>
#include <IO/WriteBufferFromString.h>
#include <Interpreters/Aggregator.h>
#include <Interpreters/ExpressionAnalyzer.h>
#include <Interpreters/PartLog.h>
#include <Interpreters/TreeRewriter.h>
#include <Interpreters/inplaceBlockConversions.h>
#include <Interpreters/MergeTreeTransaction.h>
#include <Interpreters/Context.h>
#include <Interpreters/InterpreterSelectQuery.h>
#include <Interpreters/TransactionLog.h>
#include <Interpreters/evaluateConstantExpression.h>
#include <Interpreters/convertFieldToType.h>
#include <Parsers/ASTFunction.h>
#include <Parsers/ASTLiteral.h>
#include <Parsers/ASTNameTypePair.h>
#include <Parsers/ASTPartition.h>
#include <Parsers/ASTSetQuery.h>
#include <Parsers/ASTTablesInSelectQuery.h>
#include <Parsers/ExpressionListParsers.h>
#include <Parsers/parseQuery.h>
#include <Parsers/queryToString.h>
#include <Storages/AlterCommands.h>
#include <Storages/MergeTree/MergeTreeBaseSelectProcessor.h>
#include <Storages/MergeTree/MergeTreeDataPartCompact.h>
#include <Storages/MergeTree/MergeTreeDataPartInMemory.h>
#include <Storages/MergeTree/MergeTreeDataPartWide.h>
#include <Storages/MergeTree/DataPartStorageOnDisk.h>
#include <Storages/MergeTree/checkDataPart.h>
#include <Storages/StorageMergeTree.h>
#include <Storages/StorageReplicatedMergeTree.h>
#include <Storages/VirtualColumnUtils.h>
#include <Storages/Freeze.h>
#include <Common/Increment.h>
#include <Common/SimpleIncrement.h>
#include <Common/Stopwatch.h>
#include <Common/StringUtils/StringUtils.h>
#include <Disks/TemporaryFileOnDisk.h>
#include <Common/escapeForFileName.h>
#include <Common/quoteString.h>
#include <Common/typeid_cast.h>
#include <Common/noexcept_scope.h>
#include <Processors/Formats/IInputFormat.h>
#include <AggregateFunctions/AggregateFunctionCount.h>
#include <Common/scope_guard_safe.h>

#include <boost/range/algorithm_ext/erase.hpp>
#include <boost/algorithm/string/join.hpp>

#include <base/insertAtEnd.h>

#include <algorithm>
#include <atomic>
#include <iomanip>
#include <limits>
#include <optional>
#include <set>
#include <thread>
#include <typeinfo>
#include <typeindex>
#include <unordered_set>
#include <filesystem>

#include <fmt/format.h>

template <>
struct fmt::formatter<DB::DataPartPtr> : fmt::formatter<std::string>
{
    template <typename FormatCtx>
    auto format(const DB::DataPartPtr & part, FormatCtx & ctx) const
    {
        return fmt::formatter<std::string>::format(part->name, ctx);
    }
};


namespace fs = std::filesystem;

namespace ProfileEvents
{
    extern const Event RejectedInserts;
    extern const Event DelayedInserts;
    extern const Event DelayedInsertsMilliseconds;
    extern const Event InsertedWideParts;
    extern const Event InsertedCompactParts;
    extern const Event InsertedInMemoryParts;
    extern const Event MergedIntoWideParts;
    extern const Event MergedIntoCompactParts;
    extern const Event MergedIntoInMemoryParts;
}

namespace CurrentMetrics
{
    extern const Metric DelayedInserts;
}


namespace
{
    constexpr UInt64 RESERVATION_MIN_ESTIMATION_SIZE = 1u * 1024u * 1024u; /// 1MB
}


namespace DB
{

namespace ErrorCodes
{
    extern const int NO_SUCH_DATA_PART;
    extern const int NOT_IMPLEMENTED;
    extern const int DIRECTORY_ALREADY_EXISTS;
    extern const int TOO_MANY_UNEXPECTED_DATA_PARTS;
    extern const int DUPLICATE_DATA_PART;
    extern const int NO_SUCH_COLUMN_IN_TABLE;
    extern const int LOGICAL_ERROR;
    extern const int ILLEGAL_COLUMN;
    extern const int ILLEGAL_TYPE_OF_COLUMN_FOR_FILTER;
    extern const int CORRUPTED_DATA;
    extern const int BAD_TYPE_OF_FIELD;
    extern const int BAD_ARGUMENTS;
    extern const int INVALID_PARTITION_VALUE;
    extern const int METADATA_MISMATCH;
    extern const int PART_IS_TEMPORARILY_LOCKED;
    extern const int TOO_MANY_PARTS;
    extern const int INCOMPATIBLE_COLUMNS;
    extern const int BAD_TTL_EXPRESSION;
    extern const int INCORRECT_FILE_NAME;
    extern const int BAD_DATA_PART_NAME;
    extern const int READONLY_SETTING;
    extern const int ABORTED;
    extern const int UNKNOWN_PART_TYPE;
    extern const int UNKNOWN_DISK;
    extern const int NOT_ENOUGH_SPACE;
    extern const int ALTER_OF_COLUMN_IS_FORBIDDEN;
    extern const int SUPPORT_IS_DISABLED;
    extern const int TOO_MANY_SIMULTANEOUS_QUERIES;
    extern const int INCORRECT_QUERY;
    extern const int CANNOT_RESTORE_TABLE;
    extern const int ZERO_COPY_REPLICATION_ERROR;
    extern const int SERIALIZATION_ERROR;
}


static void checkSampleExpression(const StorageInMemoryMetadata & metadata, bool allow_sampling_expression_not_in_primary_key, bool check_sample_column_is_correct)
{
    if (metadata.sampling_key.column_names.empty())
        throw Exception("There are no columns in sampling expression", ErrorCodes::INCORRECT_QUERY);

    const auto & pk_sample_block = metadata.getPrimaryKey().sample_block;
    if (!pk_sample_block.has(metadata.sampling_key.column_names[0]) && !allow_sampling_expression_not_in_primary_key)
        throw Exception("Sampling expression must be present in the primary key", ErrorCodes::BAD_ARGUMENTS);

    if (!check_sample_column_is_correct)
        return;

    const auto & sampling_key = metadata.getSamplingKey();
    DataTypePtr sampling_column_type = sampling_key.data_types[0];

    bool is_correct_sample_condition = false;
    if (sampling_key.data_types.size() == 1)
    {
        if (typeid_cast<const DataTypeUInt64 *>(sampling_column_type.get()))
            is_correct_sample_condition = true;
        else if (typeid_cast<const DataTypeUInt32 *>(sampling_column_type.get()))
            is_correct_sample_condition = true;
        else if (typeid_cast<const DataTypeUInt16 *>(sampling_column_type.get()))
            is_correct_sample_condition = true;
        else if (typeid_cast<const DataTypeUInt8 *>(sampling_column_type.get()))
            is_correct_sample_condition = true;
    }

    if (!is_correct_sample_condition)
        throw Exception(
            "Invalid sampling column type in storage parameters: " + sampling_column_type->getName()
            + ". Must be one unsigned integer type",
            ErrorCodes::ILLEGAL_TYPE_OF_COLUMN_FOR_FILTER);
}


void MergeTreeData::initializeDirectoriesAndFormatVersion(const std::string & relative_data_path_, bool attach, const std::string & date_column_name, bool need_create_directories)
{
    relative_data_path = relative_data_path_;

    MergeTreeDataFormatVersion min_format_version(0);
    if (date_column_name.empty())
        min_format_version = MERGE_TREE_DATA_MIN_FORMAT_VERSION_WITH_CUSTOM_PARTITIONING;

    if (relative_data_path.empty())
        throw Exception("MergeTree storages require data path", ErrorCodes::INCORRECT_FILE_NAME);

    const auto format_version_path = fs::path(relative_data_path) / MergeTreeData::FORMAT_VERSION_FILE_NAME;
    std::optional<UInt32> read_format_version;

    for (const auto & disk : getDisks())
    {
        if (disk->isBroken())
            continue;

        if (need_create_directories)
        {
            disk->createDirectories(relative_data_path);
            disk->createDirectories(fs::path(relative_data_path) / MergeTreeData::DETACHED_DIR_NAME);
        }

        if (disk->exists(format_version_path))
        {
            auto buf = disk->readFile(format_version_path);
            UInt32 current_format_version{0};
            readIntText(current_format_version, *buf);
            if (!buf->eof())
                throw Exception(ErrorCodes::CORRUPTED_DATA, "Bad version file: {}", fullPath(disk, format_version_path));

            if (!read_format_version.has_value())
                read_format_version = current_format_version;
            else if (*read_format_version != current_format_version)
                throw Exception(ErrorCodes::CORRUPTED_DATA, "Version file on {} contains version {} expected version is {}.", fullPath(disk, format_version_path), current_format_version, *read_format_version);
        }
    }


    // When data path or file not exists, ignore the format_version check
    if (!attach || !read_format_version)
    {
        format_version = min_format_version;

        // try to write to first non-readonly disk
        for (const auto & disk : getStoragePolicy()->getDisks())
        {
            if (disk->isBroken())
               continue;

            if (!disk->isReadOnly())
            {
                auto buf = disk->writeFile(format_version_path, DBMS_DEFAULT_BUFFER_SIZE, WriteMode::Rewrite, getContext()->getWriteSettings());
                writeIntText(format_version.toUnderType(), *buf);
                if (getContext()->getSettingsRef().fsync_metadata)
                    buf->sync();
            }

            break;
        }
    }
    else
    {
        format_version = *read_format_version;
    }

    if (format_version < min_format_version)
    {
        if (min_format_version == MERGE_TREE_DATA_MIN_FORMAT_VERSION_WITH_CUSTOM_PARTITIONING.toUnderType())
            throw Exception(
                "MergeTree data format version on disk doesn't support custom partitioning",
                ErrorCodes::METADATA_MISMATCH);
    }
}

MergeTreeData::MergeTreeData(
    const StorageID & table_id_,
    const StorageInMemoryMetadata & metadata_,
    ContextMutablePtr context_,
    const String & date_column_name,
    const MergingParams & merging_params_,
    std::unique_ptr<MergeTreeSettings> storage_settings_,
    bool require_part_metadata_,
    bool attach,
    BrokenPartCallback broken_part_callback_)
    : IStorage(table_id_)
    , WithMutableContext(context_->getGlobalContext())
    , format_version(date_column_name.empty() ? MERGE_TREE_DATA_MIN_FORMAT_VERSION_WITH_CUSTOM_PARTITIONING : MERGE_TREE_DATA_OLD_FORMAT_VERSION)
    , merging_params(merging_params_)
    , require_part_metadata(require_part_metadata_)
    , broken_part_callback(broken_part_callback_)
    , log_name(std::make_shared<String>(table_id_.getNameForLogs()))
    , log(&Poco::Logger::get(*log_name))
    , storage_settings(std::move(storage_settings_))
    , pinned_part_uuids(std::make_shared<PinnedPartUUIDs>())
    , data_parts_by_info(data_parts_indexes.get<TagByInfo>())
    , data_parts_by_state_and_info(data_parts_indexes.get<TagByStateAndInfo>())
    , parts_mover(this)
    , background_operations_assignee(*this, BackgroundJobsAssignee::Type::DataProcessing, getContext())
    , background_moves_assignee(*this, BackgroundJobsAssignee::Type::Moving, getContext())
    , use_metadata_cache(getSettings()->use_metadata_cache)
{
    context_->getGlobalContext()->initializeBackgroundExecutorsIfNeeded();

    const auto settings = getSettings();
    allow_nullable_key = attach || settings->allow_nullable_key;

    /// Check sanity of MergeTreeSettings. Only when table is created.
    if (!attach)
        settings->sanityCheck(getContext()->getMergeMutateExecutor()->getMaxTasksCount());

    if (!date_column_name.empty())
    {
        try
        {
            checkPartitionKeyAndInitMinMax(metadata_.partition_key);
            setProperties(metadata_, metadata_, attach);
            if (minmax_idx_date_column_pos == -1)
                throw Exception("Could not find Date column", ErrorCodes::BAD_TYPE_OF_FIELD);
        }
        catch (Exception & e)
        {
            /// Better error message.
            e.addMessage("(while initializing MergeTree partition key from date column " + backQuote(date_column_name) + ")");
            throw;
        }
    }
    else
    {
        is_custom_partitioned = true;
        checkPartitionKeyAndInitMinMax(metadata_.partition_key);
    }
    setProperties(metadata_, metadata_, attach);

    /// NOTE: using the same columns list as is read when performing actual merges.
    merging_params.check(metadata_);

    if (metadata_.sampling_key.definition_ast != nullptr)
    {
        /// This is for backward compatibility.
        checkSampleExpression(metadata_, attach || settings->compatibility_allow_sampling_expression_not_in_primary_key,
                              settings->check_sample_column_is_correct && !attach);
    }

    checkTTLExpressions(metadata_, metadata_);

    String reason;
    if (!canUsePolymorphicParts(*settings, &reason) && !reason.empty())
        LOG_WARNING(log, "{} Settings 'min_rows_for_wide_part', 'min_bytes_for_wide_part', "
            "'min_rows_for_compact_part' and 'min_bytes_for_compact_part' will be ignored.", reason);

#if !USE_ROCKSDB
    if (use_metadata_cache)
        throw Exception(ErrorCodes::LOGICAL_ERROR, "Can't use merge tree metadata cache if clickhouse was compiled without rocksdb");
#endif

    common_assignee_trigger = [this] (bool delay) noexcept
    {
        if (delay)
            background_operations_assignee.postpone();
        else
            background_operations_assignee.trigger();
    };

    moves_assignee_trigger = [this] (bool delay) noexcept
    {
        if (delay)
            background_moves_assignee.postpone();
        else
            background_moves_assignee.trigger();
    };
}

StoragePolicyPtr MergeTreeData::getStoragePolicy() const
{
    return getContext()->getStoragePolicy(getSettings()->storage_policy);
}

bool MergeTreeData::supportsFinal() const
{
    return merging_params.mode == MergingParams::Collapsing
        || merging_params.mode == MergingParams::Summing
        || merging_params.mode == MergingParams::Aggregating
        || merging_params.mode == MergingParams::Replacing
        || merging_params.mode == MergingParams::Graphite
        || merging_params.mode == MergingParams::VersionedCollapsing;
}

static void checkKeyExpression(const ExpressionActions & expr, const Block & sample_block, const String & key_name, bool allow_nullable_key)
{
    if (expr.hasArrayJoin())
        throw Exception(key_name + " key cannot contain array joins", ErrorCodes::ILLEGAL_COLUMN);

    try
    {
        expr.assertDeterministic();
    }
    catch (Exception & e)
    {
        e.addMessage(fmt::format("for {} key", key_name));
        throw;
    }

    for (const ColumnWithTypeAndName & element : sample_block)
    {
        const ColumnPtr & column = element.column;
        if (column && (isColumnConst(*column) || column->isDummy()))
            throw Exception(ErrorCodes::ILLEGAL_COLUMN, "{} key cannot contain constants", key_name);

        if (!allow_nullable_key && hasNullable(element.type))
            throw Exception(
                ErrorCodes::ILLEGAL_COLUMN, "{} key contains nullable columns, but merge tree setting `allow_nullable_key` is disabled", key_name);
    }
}

void MergeTreeData::checkProperties(
    const StorageInMemoryMetadata & new_metadata, const StorageInMemoryMetadata & old_metadata, bool attach) const
{
    if (!new_metadata.sorting_key.definition_ast)
        throw Exception("ORDER BY cannot be empty", ErrorCodes::BAD_ARGUMENTS);

    KeyDescription new_sorting_key = new_metadata.sorting_key;
    KeyDescription new_primary_key = new_metadata.primary_key;

    size_t sorting_key_size = new_sorting_key.column_names.size();
    size_t primary_key_size = new_primary_key.column_names.size();
    if (primary_key_size > sorting_key_size)
        throw Exception("Primary key must be a prefix of the sorting key, but its length: "
            + toString(primary_key_size) + " is greater than the sorting key length: " + toString(sorting_key_size),
            ErrorCodes::BAD_ARGUMENTS);

    NameSet primary_key_columns_set;

    for (size_t i = 0; i < sorting_key_size; ++i)
    {
        const String & sorting_key_column = new_sorting_key.column_names[i];

        if (i < primary_key_size)
        {
            const String & pk_column = new_primary_key.column_names[i];
            if (pk_column != sorting_key_column)
                throw Exception("Primary key must be a prefix of the sorting key, but the column in the position "
                    + toString(i) + " is " + sorting_key_column +", not " + pk_column,
                    ErrorCodes::BAD_ARGUMENTS);

            if (!primary_key_columns_set.emplace(pk_column).second)
                throw Exception("Primary key contains duplicate columns", ErrorCodes::BAD_ARGUMENTS);

        }
    }

    auto all_columns = new_metadata.columns.getAllPhysical();

    /// Order by check AST
    if (old_metadata.hasSortingKey())
    {
        /// This is ALTER, not CREATE/ATTACH TABLE. Let us check that all new columns used in the sorting key
        /// expression have just been added (so that the sorting order is guaranteed to be valid with the new key).

        Names new_primary_key_columns = new_primary_key.column_names;
        Names new_sorting_key_columns = new_sorting_key.column_names;

        ASTPtr added_key_column_expr_list = std::make_shared<ASTExpressionList>();
        const auto & old_sorting_key_columns = old_metadata.getSortingKeyColumns();
        for (size_t new_i = 0, old_i = 0; new_i < sorting_key_size; ++new_i)
        {
            if (old_i < old_sorting_key_columns.size())
            {
                if (new_sorting_key_columns[new_i] != old_sorting_key_columns[old_i])
                    added_key_column_expr_list->children.push_back(new_sorting_key.expression_list_ast->children[new_i]);
                else
                    ++old_i;
            }
            else
                added_key_column_expr_list->children.push_back(new_sorting_key.expression_list_ast->children[new_i]);
        }

        if (!added_key_column_expr_list->children.empty())
        {
            auto syntax = TreeRewriter(getContext()).analyze(added_key_column_expr_list, all_columns);
            Names used_columns = syntax->requiredSourceColumns();

            NamesAndTypesList deleted_columns;
            NamesAndTypesList added_columns;
            old_metadata.getColumns().getAllPhysical().getDifference(all_columns, deleted_columns, added_columns);

            for (const String & col : used_columns)
            {
                if (!added_columns.contains(col) || deleted_columns.contains(col))
                    throw Exception("Existing column " + backQuoteIfNeed(col) + " is used in the expression that was "
                        "added to the sorting key. You can add expressions that use only the newly added columns",
                        ErrorCodes::BAD_ARGUMENTS);

                if (new_metadata.columns.getDefaults().contains(col))
                    throw Exception("Newly added column " + backQuoteIfNeed(col) + " has a default expression, so adding "
                        "expressions that use it to the sorting key is forbidden",
                        ErrorCodes::BAD_ARGUMENTS);
            }
        }
    }

    if (!new_metadata.secondary_indices.empty())
    {
        std::unordered_set<String> indices_names;

        for (const auto & index : new_metadata.secondary_indices)
        {

            MergeTreeIndexFactory::instance().validate(index, attach);

            if (indices_names.find(index.name) != indices_names.end())
                throw Exception(
                        "Index with name " + backQuote(index.name) + " already exists",
                        ErrorCodes::LOGICAL_ERROR);

            indices_names.insert(index.name);
        }
    }

    if (!new_metadata.projections.empty())
    {
        std::unordered_set<String> projections_names;

        for (const auto & projection : new_metadata.projections)
        {
            if (projections_names.find(projection.name) != projections_names.end())
                throw Exception(
                        "Projection with name " + backQuote(projection.name) + " already exists",
                        ErrorCodes::LOGICAL_ERROR);

            projections_names.insert(projection.name);
        }
    }

    checkKeyExpression(*new_sorting_key.expression, new_sorting_key.sample_block, "Sorting", allow_nullable_key);
}

void MergeTreeData::setProperties(const StorageInMemoryMetadata & new_metadata, const StorageInMemoryMetadata & old_metadata, bool attach)
{
    checkProperties(new_metadata, old_metadata, attach);
    setInMemoryMetadata(new_metadata);
}

namespace
{

ExpressionActionsPtr getCombinedIndicesExpression(
    const KeyDescription & key,
    const IndicesDescription & indices,
    const ColumnsDescription & columns,
    ContextPtr context)
{
    ASTPtr combined_expr_list = key.expression_list_ast->clone();

    for (const auto & index : indices)
        for (const auto & index_expr : index.expression_list_ast->children)
            combined_expr_list->children.push_back(index_expr->clone());

    auto syntax_result = TreeRewriter(context).analyze(combined_expr_list, columns.getAllPhysical());
    return ExpressionAnalyzer(combined_expr_list, syntax_result, context).getActions(false);
}

}

ExpressionActionsPtr MergeTreeData::getMinMaxExpr(const KeyDescription & partition_key, const ExpressionActionsSettings & settings)
{
    NamesAndTypesList partition_key_columns;
    if (!partition_key.column_names.empty())
        partition_key_columns = partition_key.expression->getRequiredColumnsWithTypes();

    return std::make_shared<ExpressionActions>(std::make_shared<ActionsDAG>(partition_key_columns), settings);
}

Names MergeTreeData::getMinMaxColumnsNames(const KeyDescription & partition_key)
{
    if (!partition_key.column_names.empty())
        return partition_key.expression->getRequiredColumns();
    return {};
}

DataTypes MergeTreeData::getMinMaxColumnsTypes(const KeyDescription & partition_key)
{
    if (!partition_key.column_names.empty())
        return partition_key.expression->getRequiredColumnsWithTypes().getTypes();
    return {};
}

ExpressionActionsPtr MergeTreeData::getPrimaryKeyAndSkipIndicesExpression(const StorageMetadataPtr & metadata_snapshot) const
{
    return getCombinedIndicesExpression(metadata_snapshot->getPrimaryKey(), metadata_snapshot->getSecondaryIndices(), metadata_snapshot->getColumns(), getContext());
}

ExpressionActionsPtr MergeTreeData::getSortingKeyAndSkipIndicesExpression(const StorageMetadataPtr & metadata_snapshot) const
{
    return getCombinedIndicesExpression(metadata_snapshot->getSortingKey(), metadata_snapshot->getSecondaryIndices(), metadata_snapshot->getColumns(), getContext());
}


void MergeTreeData::checkPartitionKeyAndInitMinMax(const KeyDescription & new_partition_key)
{
    if (new_partition_key.expression_list_ast->children.empty())
        return;

    checkKeyExpression(*new_partition_key.expression, new_partition_key.sample_block, "Partition", allow_nullable_key);

    /// Add all columns used in the partition key to the min-max index.
    DataTypes minmax_idx_columns_types = getMinMaxColumnsTypes(new_partition_key);

    /// Try to find the date column in columns used by the partition key (a common case).
    /// If there are no - DateTime or DateTime64 would also suffice.

    bool has_date_column = false;
    bool has_datetime_column = false;

    for (size_t i = 0; i < minmax_idx_columns_types.size(); ++i)
    {
        if (isDate(minmax_idx_columns_types[i]))
        {
            if (!has_date_column)
            {
                minmax_idx_date_column_pos = i;
                has_date_column = true;
            }
            else
            {
                /// There is more than one Date column in partition key and we don't know which one to choose.
                minmax_idx_date_column_pos = -1;
            }
        }
    }
    if (!has_date_column)
    {
        for (size_t i = 0; i < minmax_idx_columns_types.size(); ++i)
        {
            if (isDateTime(minmax_idx_columns_types[i])
                || isDateTime64(minmax_idx_columns_types[i])
            )
            {
                if (!has_datetime_column)
                {
                    minmax_idx_time_column_pos = i;
                    has_datetime_column = true;
                }
                else
                {
                    /// There is more than one DateTime column in partition key and we don't know which one to choose.
                    minmax_idx_time_column_pos = -1;
                }
            }
        }
    }
}


void MergeTreeData::checkTTLExpressions(const StorageInMemoryMetadata & new_metadata, const StorageInMemoryMetadata & old_metadata) const
{
    auto new_column_ttls = new_metadata.column_ttls_by_name;

    if (!new_column_ttls.empty())
    {
        NameSet columns_ttl_forbidden;

        if (old_metadata.hasPartitionKey())
            for (const auto & col : old_metadata.getColumnsRequiredForPartitionKey())
                columns_ttl_forbidden.insert(col);

        if (old_metadata.hasSortingKey())
            for (const auto & col : old_metadata.getColumnsRequiredForSortingKey())
                columns_ttl_forbidden.insert(col);

        for (const auto & [name, ttl_description] : new_column_ttls)
        {
            if (columns_ttl_forbidden.contains(name))
                throw Exception("Trying to set TTL for key column " + name, ErrorCodes::ILLEGAL_COLUMN);
        }
    }
    auto new_table_ttl = new_metadata.table_ttl;

    if (new_table_ttl.definition_ast)
    {
        for (const auto & move_ttl : new_table_ttl.move_ttl)
        {
            if (!move_ttl.if_exists && !getDestinationForMoveTTL(move_ttl))
            {
                String message;
                if (move_ttl.destination_type == DataDestinationType::DISK)
                    message = "No such disk " + backQuote(move_ttl.destination_name) + " for given storage policy";
                else
                    message = "No such volume " + backQuote(move_ttl.destination_name) + " for given storage policy";

                throw Exception(message, ErrorCodes::BAD_TTL_EXPRESSION);
            }
        }
    }
}


void MergeTreeData::checkStoragePolicy(const StoragePolicyPtr & new_storage_policy) const
{
    const auto old_storage_policy = getStoragePolicy();
    old_storage_policy->checkCompatibleWith(new_storage_policy);
}


void MergeTreeData::MergingParams::check(const StorageInMemoryMetadata & metadata) const
{
    const auto columns = metadata.getColumns().getAllPhysical();

    if (!sign_column.empty() && mode != MergingParams::Collapsing && mode != MergingParams::VersionedCollapsing)
        throw Exception("Sign column for MergeTree cannot be specified in modes except Collapsing or VersionedCollapsing.",
                        ErrorCodes::LOGICAL_ERROR);

    if (!version_column.empty() && mode != MergingParams::Replacing && mode != MergingParams::VersionedCollapsing)
        throw Exception("Version column for MergeTree cannot be specified in modes except Replacing or VersionedCollapsing.",
                        ErrorCodes::LOGICAL_ERROR);

    if (!columns_to_sum.empty() && mode != MergingParams::Summing)
        throw Exception("List of columns to sum for MergeTree cannot be specified in all modes except Summing.",
                        ErrorCodes::LOGICAL_ERROR);

    /// Check that if the sign column is needed, it exists and is of type Int8.
    auto check_sign_column = [this, & columns](bool is_optional, const std::string & storage)
    {
        if (sign_column.empty())
        {
            if (is_optional)
                return;

            throw Exception("Logical error: Sign column for storage " + storage + " is empty", ErrorCodes::LOGICAL_ERROR);
        }

        bool miss_column = true;
        for (const auto & column : columns)
        {
            if (column.name == sign_column)
            {
                if (!typeid_cast<const DataTypeInt8 *>(column.type.get()))
                    throw Exception("Sign column (" + sign_column + ") for storage " + storage + " must have type Int8."
                            " Provided column of type " + column.type->getName() + ".", ErrorCodes::BAD_TYPE_OF_FIELD);
                miss_column = false;
                break;
            }
        }
        if (miss_column)
            throw Exception("Sign column " + sign_column + " does not exist in table declaration.", ErrorCodes::NO_SUCH_COLUMN_IN_TABLE);
    };

    /// that if the version_column column is needed, it exists and is of unsigned integer type.
    auto check_version_column = [this, & columns](bool is_optional, const std::string & storage)
    {
        if (version_column.empty())
        {
            if (is_optional)
                return;

            throw Exception("Logical error: Version column for storage " + storage + " is empty", ErrorCodes::LOGICAL_ERROR);
        }

        bool miss_column = true;
        for (const auto & column : columns)
        {
            if (column.name == version_column)
            {
                if (!column.type->canBeUsedAsVersion())
                    throw Exception("The column " + version_column +
                        " cannot be used as a version column for storage " + storage +
                        " because it is of type " + column.type->getName() +
                        " (must be of an integer type or of type Date/DateTime/DateTime64)", ErrorCodes::BAD_TYPE_OF_FIELD);
                miss_column = false;
                break;
            }
        }
        if (miss_column)
            throw Exception("Version column " + version_column + " does not exist in table declaration.", ErrorCodes::NO_SUCH_COLUMN_IN_TABLE);
    };

    if (mode == MergingParams::Collapsing)
        check_sign_column(false, "CollapsingMergeTree");

    if (mode == MergingParams::Summing)
    {
        /// If columns_to_sum are set, then check that such columns exist.
        for (const auto & column_to_sum : columns_to_sum)
        {
            auto check_column_to_sum_exists = [& column_to_sum](const NameAndTypePair & name_and_type)
            {
                return column_to_sum == Nested::extractTableName(name_and_type.name);
            };
            if (columns.end() == std::find_if(columns.begin(), columns.end(), check_column_to_sum_exists))
                throw Exception(
                        "Column " + column_to_sum + " listed in columns to sum does not exist in table declaration.", ErrorCodes::NO_SUCH_COLUMN_IN_TABLE);
        }

        /// Check that summing columns are not in partition key.
        if (metadata.isPartitionKeyDefined())
        {
            auto partition_key_columns = metadata.getPartitionKey().column_names;

            Names names_intersection;
            std::set_intersection(columns_to_sum.begin(), columns_to_sum.end(),
                                  partition_key_columns.begin(), partition_key_columns.end(),
                                  std::back_inserter(names_intersection));

            if (!names_intersection.empty())
                throw Exception("Columns: " + boost::algorithm::join(names_intersection, ", ") +
                " listed both in columns to sum and in partition key. That is not allowed.", ErrorCodes::BAD_ARGUMENTS);
        }
    }

    if (mode == MergingParams::Replacing)
        check_version_column(true, "ReplacingMergeTree");

    if (mode == MergingParams::VersionedCollapsing)
    {
        check_sign_column(false, "VersionedCollapsingMergeTree");
        check_version_column(false, "VersionedCollapsingMergeTree");
    }

    /// TODO Checks for Graphite mode.
}


DataTypePtr MergeTreeData::getPartitionValueType() const
{
    DataTypePtr partition_value_type;
    auto partition_types = getInMemoryMetadataPtr()->partition_key.sample_block.getDataTypes();
    if (partition_types.empty())
        partition_value_type = std::make_shared<DataTypeUInt8>();
    else
        partition_value_type = std::make_shared<DataTypeTuple>(std::move(partition_types));
    return partition_value_type;
}


Block MergeTreeData::getSampleBlockWithVirtualColumns() const
{
    DataTypePtr partition_value_type = getPartitionValueType();
    return {
        ColumnWithTypeAndName(ColumnString::create(), std::make_shared<DataTypeString>(), "_part"),
        ColumnWithTypeAndName(ColumnString::create(), std::make_shared<DataTypeString>(), "_partition_id"),
        ColumnWithTypeAndName(ColumnUUID::create(), std::make_shared<DataTypeUUID>(), "_part_uuid"),
        ColumnWithTypeAndName(partition_value_type->createColumn(), partition_value_type, "_partition_value")};
}


Block MergeTreeData::getBlockWithVirtualPartColumns(const MergeTreeData::DataPartsVector & parts, bool one_part, bool ignore_empty) const
{
    auto block = getSampleBlockWithVirtualColumns();
    MutableColumns columns = block.mutateColumns();

    auto & part_column = columns[0];
    auto & partition_id_column = columns[1];
    auto & part_uuid_column = columns[2];
    auto & partition_value_column = columns[3];

    bool has_partition_value = typeid_cast<const ColumnTuple *>(partition_value_column.get());
    for (const auto & part_or_projection : parts)
    {
        if (ignore_empty && part_or_projection->isEmpty())
            continue;
        const auto * part = part_or_projection->isProjectionPart() ? part_or_projection->getParentPart() : part_or_projection.get();
        part_column->insert(part->name);
        partition_id_column->insert(part->info.partition_id);
        part_uuid_column->insert(part->uuid);
        Tuple tuple(part->partition.value.begin(), part->partition.value.end());
        if (has_partition_value)
            partition_value_column->insert(tuple);

        if (one_part)
        {
            part_column = ColumnConst::create(std::move(part_column), 1);
            partition_id_column = ColumnConst::create(std::move(partition_id_column), 1);
            part_uuid_column = ColumnConst::create(std::move(part_uuid_column), 1);
            if (has_partition_value)
                partition_value_column = ColumnConst::create(std::move(partition_value_column), 1);
            break;
        }
    }

    block.setColumns(std::move(columns));
    if (!has_partition_value)
        block.erase("_partition_value");
    return block;
}


std::optional<UInt64> MergeTreeData::totalRowsByPartitionPredicateImpl(
    const SelectQueryInfo & query_info, ContextPtr local_context, const DataPartsVector & parts) const
{
    if (parts.empty())
        return 0u;
    auto metadata_snapshot = getInMemoryMetadataPtr();
    ASTPtr expression_ast;
    Block virtual_columns_block = getBlockWithVirtualPartColumns(parts, true /* one_part */);

    // Generate valid expressions for filtering
    bool valid = VirtualColumnUtils::prepareFilterBlockWithQuery(query_info.query, local_context, virtual_columns_block, expression_ast);

    PartitionPruner partition_pruner(metadata_snapshot, query_info, local_context, true /* strict */);
    if (partition_pruner.isUseless() && !valid)
        return {};

    std::unordered_set<String> part_values;
    if (valid && expression_ast)
    {
        virtual_columns_block = getBlockWithVirtualPartColumns(parts, false /* one_part */);
        VirtualColumnUtils::filterBlockWithQuery(query_info.query, virtual_columns_block, local_context, expression_ast);
        part_values = VirtualColumnUtils::extractSingleValueFromBlock<String>(virtual_columns_block, "_part");
        if (part_values.empty())
            return 0;
    }
    // At this point, empty `part_values` means all parts.

    size_t res = 0;
    for (const auto & part : parts)
    {
        if ((part_values.empty() || part_values.find(part->name) != part_values.end()) && !partition_pruner.canBePruned(*part))
            res += part->rows_count;
    }
    return res;
}


String MergeTreeData::MergingParams::getModeName() const
{
    switch (mode)
    {
        case Ordinary:      return "";
        case Collapsing:    return "Collapsing";
        case Summing:       return "Summing";
        case Aggregating:   return "Aggregating";
        case Replacing:     return "Replacing";
        case Graphite:      return "Graphite";
        case VersionedCollapsing: return "VersionedCollapsing";
    }

    UNREACHABLE();
}

Int64 MergeTreeData::getMaxBlockNumber() const
{
    auto lock = lockParts();

    Int64 max_block_num = 0;
    for (const DataPartPtr & part : data_parts_by_info)
        max_block_num = std::max({max_block_num, part->info.max_block, part->info.mutation});

    return max_block_num;
}

void MergeTreeData::loadDataPartsFromDisk(
    MutableDataPartsVector & broken_parts_to_detach,
    MutableDataPartsVector & duplicate_parts_to_remove,
    ThreadPool & pool,
    size_t num_parts,
    std::queue<std::vector<std::pair<String, DiskPtr>>> & parts_queue,
    bool skip_sanity_checks,
    const MergeTreeSettingsPtr & settings)
{
    /// Parallel loading of data parts.
    pool.setMaxThreads(std::min(static_cast<size_t>(settings->max_part_loading_threads), num_parts));
    size_t num_threads = pool.getMaxThreads();
    LOG_DEBUG(log, "Going to use {} threads to load parts", num_threads);

    std::vector<size_t> parts_per_thread(num_threads, num_parts / num_threads);
    for (size_t i = 0ul; i < num_parts % num_threads; ++i)
        ++parts_per_thread[i];

    /// Prepare data parts for parallel loading. Threads will focus on given disk first, then steal
    /// others' tasks when finish current disk part loading process.
    std::vector<std::vector<std::pair<String, DiskPtr>>> threads_parts(num_threads);
    std::set<size_t> remaining_thread_parts;
    std::queue<size_t> threads_queue;
    for (size_t i = 0; i < num_threads; ++i)
    {
        remaining_thread_parts.insert(i);
        threads_queue.push(i);
    }

    while (!parts_queue.empty())
    {
        assert(!threads_queue.empty());
        size_t i = threads_queue.front();
        auto & need_parts = parts_per_thread[i];
        assert(need_parts > 0);
        auto & thread_parts = threads_parts[i];
        auto & current_parts = parts_queue.front();
        assert(!current_parts.empty());
        auto parts_to_grab = std::min(need_parts, current_parts.size());

        thread_parts.insert(thread_parts.end(), current_parts.end() - parts_to_grab, current_parts.end());
        current_parts.resize(current_parts.size() - parts_to_grab);
        need_parts -= parts_to_grab;

        /// Before processing next thread, change disk if possible.
        /// Different threads will likely start loading parts from different disk,
        /// which may improve read parallelism for JBOD.

        /// If current disk still has some parts, push it to the tail.
        if (!current_parts.empty())
            parts_queue.push(std::move(current_parts));
        parts_queue.pop();

        /// If current thread still want some parts, push it to the tail.
        if (need_parts > 0)
            threads_queue.push(i);
        threads_queue.pop();
    }
    assert(threads_queue.empty());
    assert(std::all_of(threads_parts.begin(), threads_parts.end(), [](const std::vector<std::pair<String, DiskPtr>> & parts)
    {
        return !parts.empty();
    }));

    size_t suspicious_broken_parts = 0;
    size_t suspicious_broken_parts_bytes = 0;
    std::atomic<bool> has_adaptive_parts = false;
    std::atomic<bool> has_non_adaptive_parts = false;
    std::atomic<bool> has_lightweight_deletes_in_parts = false;

    std::mutex mutex;
    auto load_part = [&](const String & part_name, const DiskPtr & part_disk_ptr)
    {
        auto part_opt = MergeTreePartInfo::tryParsePartName(part_name, format_version);
        if (!part_opt)
            return;

        const auto & part_info = *part_opt;
        auto single_disk_volume = std::make_shared<SingleDiskVolume>("volume_" + part_name, part_disk_ptr, 0);
        auto data_part_storage = std::make_shared<DataPartStorageOnDisk>(single_disk_volume, relative_data_path, part_name);
        auto part = createPart(part_name, part_info, data_part_storage);
        bool broken = false;

        LOG_TRACE(log, "Loading part {} ({}) from disk {}", part_name, part->getType().toString(), part_disk_ptr->getName());

        String part_path = fs::path(relative_data_path) / part_name;
        String marker_path = fs::path(part_path) / IMergeTreeDataPart::DELETE_ON_DESTROY_MARKER_FILE_NAME;
        if (part_disk_ptr->exists(marker_path))
        {
            /// NOTE: getBytesOnDisk() cannot be used here, since it maybe zero of checksums.txt will not exist
            size_t size_of_part = data_part_storage->calculateTotalSizeOnDisk();
            LOG_WARNING(log,
                "Detaching stale part {}{} (size: {}), which should have been deleted after a move. "
                "That can only happen after unclean restart of ClickHouse after move of a part having an operation blocking that stale copy of part.",
                getFullPathOnDisk(part_disk_ptr), part_name, formatReadableSizeWithBinarySuffix(size_of_part));
            std::lock_guard loading_lock(mutex);
            broken_parts_to_detach.push_back(part);
            ++suspicious_broken_parts;
            suspicious_broken_parts_bytes += size_of_part;
            return;
        }

        try
        {
            part->loadColumnsChecksumsIndexes(require_part_metadata, true);
        }
        catch (const Exception & e)
        {
            /// Don't count the part as broken if there is not enough memory to load it.
            /// In fact, there can be many similar situations.
            /// But it is OK, because there is a safety guard against deleting too many parts.
            if (isNotEnoughMemoryErrorCode(e.code()))
                throw;

            broken = true;
            tryLogCurrentException(log, fmt::format("while loading part {} on path {}", part->name, part_path));
        }
        catch (...)
        {
            broken = true;
            tryLogCurrentException(log, fmt::format("while loading part {} on path {}", part->name, part_path));
        }

        /// Ignore broken parts that can appear as a result of hard server restart.
        if (broken)
        {
            std::optional<size_t> size_of_part;
            try
            {
                /// NOTE: getBytesOnDisk() cannot be used here, since it maybe zero of checksums.txt will not exist
                size_of_part = data_part_storage->calculateTotalSizeOnDisk();
            }
            catch (...)
            {
                tryLogCurrentException(log, fmt::format("while calculating part size {} on path {}", part->name, part_path));
            }

            std::string part_size_str = "failed to calculate size";
            if (size_of_part.has_value())
                part_size_str = formatReadableSizeWithBinarySuffix(*size_of_part);

            LOG_ERROR(log,
                "Detaching broken part {}{} (size: {}). "
                "If it happened after update, it is likely because of backward incompatibility. "
                "You need to resolve this manually",
                getFullPathOnDisk(part_disk_ptr), part_name, part_size_str);
            std::lock_guard loading_lock(mutex);
            broken_parts_to_detach.push_back(part);
            ++suspicious_broken_parts;
            if (size_of_part.has_value())
                suspicious_broken_parts_bytes += *size_of_part;
            return;
        }
        if (!part->index_granularity_info.mark_type.adaptive)
            has_non_adaptive_parts.store(true, std::memory_order_relaxed);
        else
            has_adaptive_parts.store(true, std::memory_order_relaxed);

        /// Check if there is lightweight delete in part
        if (part->hasLightweightDelete())
            has_lightweight_deletes_in_parts.store(true, std::memory_order_relaxed);

        part->modification_time = part_disk_ptr->getLastModified(fs::path(relative_data_path) / part_name).epochTime();
        /// Assume that all parts are Active, covered parts will be detected and marked as Outdated later
        part->setState(DataPartState::Active);

        std::lock_guard loading_lock(mutex);
        auto [it, inserted] = data_parts_indexes.insert(part);
        /// Remove duplicate parts with the same checksum.
        if (!inserted)
        {
            if ((*it)->checksums.getTotalChecksumHex() == part->checksums.getTotalChecksumHex())
            {
                LOG_ERROR(log, "Remove duplicate part {}", data_part_storage->getFullPath());
                duplicate_parts_to_remove.push_back(part);
            }
            else
                throw Exception("Part " + part->name + " already exists but with different checksums", ErrorCodes::DUPLICATE_DATA_PART);
        }

        addPartContributionToDataVolume(part);
        LOG_TRACE(log, "Finished part {} load on disk {}", part_name, part_disk_ptr->getName());
    };

    std::mutex part_select_mutex;
    try
    {
        for (size_t thread = 0; thread < num_threads; ++thread)
        {
            pool.scheduleOrThrowOnError([&, thread, thread_group = CurrentThread::getGroup()]
            {
                SCOPE_EXIT_SAFE(
                    if (thread_group)
                        CurrentThread::detachQueryIfNotDetached();
                );
                if (thread_group)
                    CurrentThread::attachToIfDetached(thread_group);

                while (true)
                {
                    std::pair<String, DiskPtr> thread_part;
                    {
                        const std::lock_guard lock{part_select_mutex};

                        if (remaining_thread_parts.empty())
                            return;

                        /// Steal task if nothing to do
                        auto thread_idx = thread;
                        if (threads_parts[thread].empty())
                        {
                            // Try random steal tasks from the next thread
                            std::uniform_int_distribution<size_t> distribution(0, remaining_thread_parts.size() - 1);
                            auto it = remaining_thread_parts.begin();
                            std::advance(it, distribution(thread_local_rng));
                            thread_idx = *it;
                        }
                        auto & thread_parts = threads_parts[thread_idx];
                        thread_part = thread_parts.back();
                        thread_parts.pop_back();
                        if (thread_parts.empty())
                            remaining_thread_parts.erase(thread_idx);
                    }
                    load_part(thread_part.first, thread_part.second);
                }
            });
        }
    }
    catch (...)
    {
        /// If this is not done, then in case of an exception, tasks will be destroyed before the threads are completed, and it will be bad.
        pool.wait();
        throw;
    }

    pool.wait();

    if (has_non_adaptive_parts && has_adaptive_parts && !settings->enable_mixed_granularity_parts)
        throw Exception(
            "Table contains parts with adaptive and non adaptive marks, but `setting enable_mixed_granularity_parts` is disabled",
            ErrorCodes::LOGICAL_ERROR);

    has_non_adaptive_index_granularity_parts = has_non_adaptive_parts;

    if (has_lightweight_deletes_in_parts)
        has_lightweight_delete_parts.store(true);

    if (suspicious_broken_parts > settings->max_suspicious_broken_parts && !skip_sanity_checks)
        throw Exception(ErrorCodes::TOO_MANY_UNEXPECTED_DATA_PARTS,
            "Suspiciously many ({} parts, {} in total) broken parts to remove while maximum allowed broken parts count is {}. You can change the maximum value "
                        "with merge tree setting 'max_suspicious_broken_parts' in <merge_tree> configuration section or in table settings in .sql file "
                        "(don't forget to return setting back to default value)",
            suspicious_broken_parts, formatReadableSizeWithBinarySuffix(suspicious_broken_parts_bytes), settings->max_suspicious_broken_parts);

    if (suspicious_broken_parts_bytes > settings->max_suspicious_broken_parts_bytes && !skip_sanity_checks)
        throw Exception(ErrorCodes::TOO_MANY_UNEXPECTED_DATA_PARTS,
            "Suspiciously big size ({} parts, {} in total) of all broken parts to remove while maximum allowed broken parts size is {}. "
            "You can change the maximum value with merge tree setting 'max_suspicious_broken_parts_bytes' in <merge_tree> configuration "
            "section or in table settings in .sql file (don't forget to return setting back to default value)",
            suspicious_broken_parts, formatReadableSizeWithBinarySuffix(suspicious_broken_parts_bytes),
            formatReadableSizeWithBinarySuffix(settings->max_suspicious_broken_parts_bytes));
}


void MergeTreeData::loadDataPartsFromWAL(
    MutableDataPartsVector & duplicate_parts_to_remove,
    MutableDataPartsVector & parts_from_wal)
{
    for (auto & part : parts_from_wal)
    {
        part->modification_time = time(nullptr);
        /// Assume that all parts are Active, covered parts will be detected and marked as Outdated later
        part->setState(DataPartState::Active);

        auto [it, inserted] = data_parts_indexes.insert(part);
        if (!inserted)
        {
            if ((*it)->checksums.getTotalChecksumHex() == part->checksums.getTotalChecksumHex())
            {
                LOG_ERROR(log, "Remove duplicate part {}", part->getDataPartStorage().getFullPath());
                duplicate_parts_to_remove.push_back(part);
            }
            else
                throw Exception("Part " + part->name + " already exists but with different checksums", ErrorCodes::DUPLICATE_DATA_PART);
        }

        addPartContributionToDataVolume(part);
    }
}


void MergeTreeData::loadDataParts(bool skip_sanity_checks)
{
    LOG_DEBUG(log, "Loading data parts");

    auto metadata_snapshot = getInMemoryMetadataPtr();
    const auto settings = getSettings();
    Strings part_file_names;

    auto disks = getStoragePolicy()->getDisks();

    /// Only check if user did touch storage configuration for this table.
    if (!getStoragePolicy()->isDefaultPolicy() && !skip_sanity_checks)
    {
        /// Check extra parts at different disks, in order to not allow to miss data parts at undefined disks.
        std::unordered_set<String> defined_disk_names;
        /// If disk is wrapped into cached disk, it will not be defined in storage policy.
        std::unordered_set<String> disk_names_wrapped_in_cache;

        for (const auto & disk_ptr : disks)
            defined_disk_names.insert(disk_ptr->getName());

        for (const auto & [disk_name, disk_ptr] : getContext()->getDisksMap())
        {
            /// In composable cache with the underlying source disk there might the following structure:
            /// DiskObjectStorage(CachedObjectStorage(...(CachedObjectStored(ObjectStorage)...)))
            /// In configuration file each of these layers has a different name, but data path
            /// (getPath() result) is the same. We need to take it into account here.
            if (disk_ptr->supportsCache() && defined_disk_names.contains(disk_ptr->getName()))
            {
                auto caches = disk_ptr->getCacheLayersNames();
                disk_names_wrapped_in_cache.insert(caches.begin(), caches.end());
                LOG_TEST(log, "Cache layers for cache disk `{}`, inner disk `{}`: {}",
                         disk_name, disk_ptr->getName(), fmt::join(caches, ", "));
            }
        }

        for (const auto & [disk_name, disk] : getContext()->getDisksMap())
        {
            if (disk->isBroken())
                continue;

            if (!defined_disk_names.contains(disk_name)
                && disk->exists(relative_data_path)
                && !disk_names_wrapped_in_cache.contains(disk_name))
            {
                for (const auto it = disk->iterateDirectory(relative_data_path); it->isValid(); it->next())
                {
                    if (MergeTreePartInfo::tryParsePartName(it->name(), format_version))
                    {
                        throw Exception(
                            ErrorCodes::UNKNOWN_DISK,
                            "Part {} ({}) was found on disk {} which is not defined in the storage policy (defined disks: {}, wrapped disks: {})",
                            backQuote(it->name()), backQuote(it->path()), backQuote(disk_name),
                            fmt::join(defined_disk_names, ", "), fmt::join(disk_names_wrapped_in_cache, ", "));
                    }
                }
            }
        }
    }

    /// Collect part names by disk.
    std::map<String, std::vector<std::pair<String, DiskPtr>>> disk_part_map;
    ThreadPool pool(disks.size());

    for (const auto & disk_ptr : disks)
    {
        if (disk_ptr->isBroken())
            continue;

        auto & disk_parts = disk_part_map[disk_ptr->getName()];

        pool.scheduleOrThrowOnError([&, disk_ptr]()
        {
            for (auto it = disk_ptr->iterateDirectory(relative_data_path); it->isValid(); it->next())
            {
                /// Skip temporary directories, file 'format_version.txt' and directory 'detached'.
                if (startsWith(it->name(), "tmp") || it->name() == MergeTreeData::FORMAT_VERSION_FILE_NAME
                    || it->name() == MergeTreeData::DETACHED_DIR_NAME)
                    continue;

                if (!startsWith(it->name(), MergeTreeWriteAheadLog::WAL_FILE_NAME))
                    disk_parts.emplace_back(std::make_pair(it->name(), disk_ptr));
            }
        });
    }
    pool.wait();

    size_t num_parts = 0;
    std::queue<std::vector<std::pair<String, DiskPtr>>> parts_queue;
    for (auto & [disk_name, disk_parts] : disk_part_map)
    {
        LOG_INFO(log, "Found {} parts for disk '{}' to load", disk_parts.size(), disk_name);

        if (disk_parts.empty())
            continue;
        num_parts += disk_parts.size();
        parts_queue.push(std::move(disk_parts));
    }

    auto part_lock = lockParts();
    data_parts_indexes.clear();

    MutableDataPartsVector broken_parts_to_detach;
    MutableDataPartsVector duplicate_parts_to_remove;

    if (num_parts > 0)
        loadDataPartsFromDisk(
            broken_parts_to_detach, duplicate_parts_to_remove, pool, num_parts, parts_queue, skip_sanity_checks, settings);

    bool is_static_storage = isStaticStorage();

    if (settings->in_memory_parts_enable_wal)
    {
        std::map<String, MutableDataPartsVector> disk_wal_part_map;

        std::mutex wal_init_lock;
        for (const auto & disk_ptr : disks)
        {
            if (disk_ptr->isBroken())
                continue;

            auto & disk_wal_parts = disk_wal_part_map[disk_ptr->getName()];

            pool.scheduleOrThrowOnError([&, disk_ptr]()
            {
                for (auto it = disk_ptr->iterateDirectory(relative_data_path); it->isValid(); it->next())
                {
                    if (!startsWith(it->name(), MergeTreeWriteAheadLog::WAL_FILE_NAME))
                        continue;

                    if (it->name() == MergeTreeWriteAheadLog::DEFAULT_WAL_FILE_NAME)
                    {
                        std::lock_guard lock(wal_init_lock);
                        if (write_ahead_log != nullptr)
                            throw Exception(
                                "There are multiple WAL files appeared in current storage policy. You need to resolve this manually",
                                ErrorCodes::CORRUPTED_DATA);

                        write_ahead_log = std::make_shared<MergeTreeWriteAheadLog>(*this, disk_ptr, it->name());
                        for (auto && part : write_ahead_log->restore(metadata_snapshot, getContext(), part_lock, is_static_storage))
                            disk_wal_parts.push_back(std::move(part));
                    }
                    else
                    {
                        MergeTreeWriteAheadLog wal(*this, disk_ptr, it->name());
                        for (auto && part : wal.restore(metadata_snapshot, getContext(), part_lock, is_static_storage))
                            disk_wal_parts.push_back(std::move(part));
                    }
                }
            });
        }

        pool.wait();

        MutableDataPartsVector parts_from_wal;
        for (auto & [_, disk_wal_parts] : disk_wal_part_map)
            parts_from_wal.insert(
                parts_from_wal.end(), std::make_move_iterator(disk_wal_parts.begin()), std::make_move_iterator(disk_wal_parts.end()));

        loadDataPartsFromWAL(duplicate_parts_to_remove, parts_from_wal);

        num_parts += parts_from_wal.size();
    }

    if (num_parts == 0)
    {
        resetObjectColumnsFromActiveParts(part_lock);
        LOG_DEBUG(log, "There are no data parts");
        return;
    }

    if (!is_static_storage)
    {
        for (auto & part : broken_parts_to_detach)
        {
            /// detached parts must not have '_' in prefixes
            part->renameToDetached("broken-on-start");
        }

        for (auto & part : duplicate_parts_to_remove)
            part->remove();
    }

    auto deactivate_part = [&] (DataPartIteratorByStateAndInfo it)
    {
        const DataPartPtr & part = *it;

        part->remove_time.store(part->modification_time, std::memory_order_relaxed);
        auto creation_csn = part->version.creation_csn.load(std::memory_order_relaxed);
        if (creation_csn != Tx::RolledBackCSN && creation_csn != Tx::PrehistoricCSN && !part->version.isRemovalTIDLocked())
        {
            /// It's possible that covering part was created without transaction,
            /// but if covered part was created with transaction (i.e. creation_tid is not prehistoric),
            /// then it must have removal tid in metadata file.
            throw Exception(ErrorCodes::LOGICAL_ERROR, "Data part {} is Outdated and has creation TID {} and CSN {}, "
                            "but does not have removal tid. It's a bug or a result of manual intervention.",
                            part->name, part->version.creation_tid, creation_csn);
        }
        modifyPartState(it, DataPartState::Outdated);
        removePartContributionToDataVolume(part);

        /// Explicitly set removal_tid_lock for parts w/o transaction (i.e. w/o txn_version.txt)
        /// to avoid keeping part forever (see VersionMetadata::canBeRemoved())
        if (!part->version.isRemovalTIDLocked())
        {
            TransactionInfoContext transaction_context{getStorageID(), part->name};
            part->version.lockRemovalTID(Tx::PrehistoricTID, transaction_context);
        }
    };

    /// All parts are in "Active" state after loading
    assert(std::find_if(data_parts_by_state_and_info.begin(), data_parts_by_state_and_info.end(),
    [](const auto & part)
    {
        return part->getState() != DataPartState::Active;
    }) == data_parts_by_state_and_info.end());

    bool have_parts_with_version_metadata = false;
    auto iter = data_parts_by_state_and_info.begin();
    while (iter != data_parts_by_state_and_info.end() && (*iter)->getState() == DataPartState::Active)
    {
        const DataPartPtr & part = *iter;
        part->loadVersionMetadata();
        VersionMetadata & version = part->version;
        if (part->wasInvolvedInTransaction())
        {
            have_parts_with_version_metadata = true;
        }
        else
        {
            ++iter;
            continue;
        }

        /// Check if CSNs were written after committing transaction, update and write if needed.
        bool version_updated = false;
        chassert(!version.creation_tid.isEmpty());
        if (!part->version.creation_csn)
        {
            auto min = TransactionLog::getCSN(version.creation_tid);
            if (!min)
            {
                /// Transaction that created this part was not committed. Remove part.
                TransactionLog::assertTIDIsNotOutdated(version.creation_tid);
                min = Tx::RolledBackCSN;
            }
            LOG_TRACE(log, "Will fix version metadata of {} after unclean restart: part has creation_tid={}, setting creation_csn={}",
                      part->name, version.creation_tid, min);
            version.creation_csn = min;
            version_updated = true;
        }
        if (!version.removal_tid.isEmpty() && !part->version.removal_csn)
        {
            auto max = TransactionLog::getCSN(version.removal_tid);
            if (max)
            {
                LOG_TRACE(log, "Will fix version metadata of {} after unclean restart: part has removal_tid={}, setting removal_csn={}",
                          part->name, version.removal_tid, max);
                version.removal_csn = max;
            }
            else
            {
                TransactionLog::assertTIDIsNotOutdated(version.removal_tid);
                /// Transaction that tried to remove this part was not committed. Clear removal_tid.
                LOG_TRACE(log, "Will fix version metadata of {} after unclean restart: clearing removal_tid={}",
                          part->name, version.removal_tid);
                version.unlockRemovalTID(version.removal_tid, TransactionInfoContext{getStorageID(), part->name});
            }
            version_updated = true;
        }

        /// Sanity checks
        bool csn_order = !version.removal_csn || version.creation_csn <= version.removal_csn || version.removal_csn == Tx::PrehistoricCSN;
        bool min_start_csn_order = version.creation_tid.start_csn <= version.creation_csn;
        bool max_start_csn_order = version.removal_tid.start_csn <= version.removal_csn;
        bool creation_csn_known = version.creation_csn;
        if (!csn_order || !min_start_csn_order || !max_start_csn_order || !creation_csn_known)
            throw Exception(ErrorCodes::LOGICAL_ERROR, "Part {} has invalid version metadata: {}", part->name, version.toString());

        if (version_updated)
            part->storeVersionMetadata(/* force */ true);

        /// Deactivate part if creation was not committed or if removal was.
        if (version.creation_csn == Tx::RolledBackCSN || version.removal_csn)
        {
            auto next_it = std::next(iter);
            deactivate_part(iter);
            iter = next_it;
        }
        else
        {
            ++iter;
        }
    }

    if (have_parts_with_version_metadata)
        transactions_enabled.store(true);

    /// Delete from the set of current parts those parts that are covered by another part (those parts that
    /// were merged), but that for some reason are still not deleted from the filesystem.
    /// Deletion of files will be performed later in the clearOldParts() method.

    auto active_parts_range = getDataPartsStateRange(DataPartState::Active);
    auto prev_it = active_parts_range.begin();
    auto end_it = active_parts_range.end();

    bool less_than_two_active_parts = prev_it == end_it || std::next(prev_it) == end_it;

    if (!less_than_two_active_parts)
    {
        (*prev_it)->assertState({DataPartState::Active});
        auto curr_it = std::next(prev_it);

        while (curr_it != data_parts_by_state_and_info.end() && (*curr_it)->getState() == DataPartState::Active)
        {
            (*curr_it)->assertState({DataPartState::Active});

            /// Don't consider data parts belonging to different partitions.
            if ((*curr_it)->info.partition_id != (*prev_it)->info.partition_id)
            {
                ++prev_it;
                ++curr_it;
                continue;
            }

            if ((*curr_it)->contains(**prev_it))
            {
                deactivate_part(prev_it);
                prev_it = curr_it;
                ++curr_it;
            }
            else if ((*prev_it)->contains(**curr_it))
            {
                auto next = std::next(curr_it);
                deactivate_part(curr_it);
                curr_it = next;
            }
            else
            {
                ++prev_it;
                ++curr_it;
            }
        }
    }

    resetObjectColumnsFromActiveParts(part_lock);
    calculateColumnAndSecondaryIndexSizesImpl();

    LOG_DEBUG(log, "Loaded data parts ({} items)", data_parts_indexes.size());
    data_parts_loading_finished = true;
}

/// Is the part directory old.
/// True if its modification time and the modification time of all files inside it is less then threshold.
/// (Only files on the first level of nesting are considered).
static bool isOldPartDirectory(const DiskPtr & disk, const String & directory_path, time_t threshold)
{
    if (!disk->isDirectory(directory_path) || disk->getLastModified(directory_path).epochTime() >= threshold)
        return false;

    for (auto it = disk->iterateDirectory(directory_path); it->isValid(); it->next())
        if (disk->getLastModified(it->path()).epochTime() >= threshold)
            return false;

    return true;
}


size_t MergeTreeData::clearOldTemporaryDirectories(size_t custom_directories_lifetime_seconds, const NameSet & valid_prefixes)
{
    /// If the method is already called from another thread, then we don't need to do anything.
    std::unique_lock lock(clear_old_temporary_directories_mutex, std::defer_lock);
    if (!lock.try_lock())
        return 0;

    const auto settings = getSettings();
    time_t current_time = time(nullptr);
    ssize_t deadline = current_time - custom_directories_lifetime_seconds;

    size_t cleared_count = 0;

    /// Delete temporary directories older than a day.
    for (const auto & disk : getDisks())
    {
        if (disk->isBroken())
            continue;

        for (auto it = disk->iterateDirectory(relative_data_path); it->isValid(); it->next())
        {
            const std::string & basename = it->name();
            bool start_with_valid_prefix = false;
            for (const auto & prefix : valid_prefixes)
            {
                if (startsWith(basename, prefix))
                {
                    start_with_valid_prefix = true;
                    break;
                }
            }

            if (!start_with_valid_prefix)
                continue;

            const std::string & full_path = fullPath(disk, it->path());

            try
            {
                if (isOldPartDirectory(disk, it->path(), deadline))
                {
                    if (temporary_parts.contains(basename))
                    {
                        LOG_WARNING(log, "{} is in use (by merge/mutation/INSERT) (consider increasing temporary_directories_lifetime setting)", full_path);
                        continue;
                    }
                    else
                    {
                        LOG_WARNING(log, "Removing temporary directory {}", full_path);

                        /// Even if it's a temporary part it could be downloaded with zero copy replication and this function
                        /// is executed as a callback.
                        ///
                        /// We don't control the amount of refs for temporary parts so we cannot decide can we remove blobs
                        /// or not. So we are not doing it
                        bool keep_shared = false;
                        if (disk->supportZeroCopyReplication() && settings->allow_remote_fs_zero_copy_replication)
                        {
                            LOG_WARNING(log, "Since zero-copy replication is enabled we are not going to remove blobs from shared storage for {}", full_path);
                            keep_shared = true;
                        }

                        disk->removeSharedRecursive(it->path(), keep_shared, {});
                        ++cleared_count;
                    }
                }
            }
            catch (const fs::filesystem_error & e)
            {
                if (e.code() == std::errc::no_such_file_or_directory)
                {
                    /// If the file is already deleted, do nothing.
                }
                else
                    throw;
            }
        }
    }

    return cleared_count;
}

scope_guard MergeTreeData::getTemporaryPartDirectoryHolder(const String & part_dir_name) const
{
    temporary_parts.add(part_dir_name);
    return [this, part_dir_name]() { temporary_parts.remove(part_dir_name); };
}

MergeTreeData::MutableDataPartPtr MergeTreeData::preparePartForRemoval(const DataPartPtr & part)
{
    auto state = part->getState();
    if (state != DataPartState::Deleting && state != DataPartState::DeleteOnDestroy)
        throw Exception(ErrorCodes::LOGICAL_ERROR,
            "Cannot remove part {}, because it has state: {}", part->name, magic_enum::enum_name(part->getState()));

    return std::const_pointer_cast<IMergeTreeDataPart>(part);
}

MergeTreeData::DataPartsVector MergeTreeData::grabOldParts(bool force)
{
    DataPartsVector res;

    /// If the method is already called from another thread, then we don't need to do anything.
    std::unique_lock lock(grab_old_parts_mutex, std::defer_lock);
    if (!lock.try_lock())
        return res;

    /// Concurrent parts removal is disabled for "zero-copy replication" (a non-production feature),
    /// because parts removal involves hard links and concurrent hard link operations don't work correctly
    /// in the "zero-copy replication" (because it is a non-production feature).
    /// Please don't use "zero-copy replication" (a non-production feature) in production.
    /// It is not ready for production usage. Don't use it.

    bool need_remove_parts_in_order = supportsReplication() && getSettings()->allow_remote_fs_zero_copy_replication;

    if (need_remove_parts_in_order)
    {
        bool has_zero_copy_disk = false;
        for (const auto & disk : getDisks())
        {
            if (disk->supportZeroCopyReplication())
            {
                has_zero_copy_disk = true;
                break;
            }
        }
        need_remove_parts_in_order = has_zero_copy_disk;
    }

    std::vector<DataPartIteratorByStateAndInfo> parts_to_delete;
    std::vector<MergeTreePartInfo> skipped_parts;

    auto has_skipped_mutation_parent = [&skipped_parts, need_remove_parts_in_order] (const DataPartPtr & part)
    {
        if (!need_remove_parts_in_order)
            return false;

        for (const auto & part_info : skipped_parts)
            if (part->info.isMutationChildOf(part_info))
                return true;

        return false;
    };

    auto time_now = time(nullptr);

    {
        auto removal_limit = getSettings()->simultaneous_parts_removal_limit;
        size_t current_removal_limit = removal_limit == 0 ? std::numeric_limits<size_t>::max() : static_cast<size_t>(removal_limit);

        auto parts_lock = lockParts();

        auto outdated_parts_range = getDataPartsStateRange(DataPartState::Outdated);
        for (auto it = outdated_parts_range.begin(); it != outdated_parts_range.end(); ++it)
        {
            if (parts_to_delete.size() == current_removal_limit)
            {
                LOG_TRACE(log, "Found {} parts to remove and reached the limit for one removal iteration", current_removal_limit);
                break;
            }

            const DataPartPtr & part = *it;

            part->last_removal_attemp_time.store(time_now, std::memory_order_relaxed);

            /// Do not remove outdated part if it may be visible for some transaction
            if (!part->version.canBeRemoved())
            {
                part->removal_state.store(DataPartRemovalState::VISIBLE_TO_TRANSACTIONS, std::memory_order_relaxed);
                skipped_parts.push_back(part->info);
                continue;
            }

            /// Grab only parts that are not used by anyone (SELECTs for example).
            if (!part.unique())
            {
                part->removal_state.store(DataPartRemovalState::NON_UNIQUE_OWNERSHIP, std::memory_order_relaxed);
                skipped_parts.push_back(part->info);
                continue;
            }

            auto part_remove_time = part->remove_time.load(std::memory_order_relaxed);
            bool reached_removal_time = part_remove_time < time_now && time_now - part_remove_time > getSettings()->old_parts_lifetime.totalSeconds();
            if ((reached_removal_time && !has_skipped_mutation_parent(part))
                || force
                || isInMemoryPart(part)     /// Remove in-memory parts immediately to not store excessive data in RAM
                || (part->version.creation_csn == Tx::RolledBackCSN && getSettings()->remove_rolled_back_parts_immediately))
            {
                part->removal_state.store(DataPartRemovalState::REMOVED, std::memory_order_relaxed);
                parts_to_delete.emplace_back(it);
            }
            else
            {
                if (!reached_removal_time)
                    part->removal_state.store(DataPartRemovalState::NOT_REACHED_REMOVAL_TIME, std::memory_order_relaxed);
                else
                    part->removal_state.store(DataPartRemovalState::HAS_SKIPPED_MUTATION_PARENT, std::memory_order_relaxed);
                skipped_parts.push_back(part->info);
                continue;
            }
        }

        res.reserve(parts_to_delete.size());
        for (const auto & it_to_delete : parts_to_delete)
        {
            res.emplace_back(*it_to_delete);
            modifyPartState(it_to_delete, DataPartState::Deleting);
        }
    }

    if (!res.empty())
        LOG_TRACE(log, "Found {} old parts to remove. Parts: [{}]",
                  res.size(), fmt::join(getPartsNames(res), ", "));

    return res;
}


void MergeTreeData::rollbackDeletingParts(const MergeTreeData::DataPartsVector & parts)
{
    auto lock = lockParts();
    for (const auto & part : parts)
    {
        /// We should modify it under data_parts_mutex
        part->assertState({DataPartState::Deleting});
        modifyPartState(part, DataPartState::Outdated);
    }
}

void MergeTreeData::removePartsFinally(const MergeTreeData::DataPartsVector & parts)
{
    if (parts.empty())
        return;

    {
        auto lock = lockParts();

        /// TODO: use data_parts iterators instead of pointers
        for (const auto & part : parts)
        {
            /// Temporary does not present in data_parts_by_info.
            if (part->getState() == DataPartState::Temporary)
                continue;

            auto it = data_parts_by_info.find(part->info);
            if (it == data_parts_by_info.end())
                throw Exception(ErrorCodes::LOGICAL_ERROR, "Deleting data part {} doesn't exist", part->name);

            (*it)->assertState({DataPartState::Deleting});

            data_parts_indexes.erase(it);
        }
    }

    LOG_DEBUG(log, "Removing {} parts from memory: Parts: [{}]", parts.size(), fmt::join(parts, ", "));

    /// Data parts is still alive (since DataPartsVector holds shared_ptrs) and contain useful metainformation for logging
    /// NOTE: There is no need to log parts deletion somewhere else, all deleting parts pass through this function and pass away

    auto table_id = getStorageID();
    if (auto part_log = getContext()->getPartLog(table_id.database_name))
    {
        PartLogElement part_log_elem;

        part_log_elem.event_type = PartLogElement::REMOVE_PART;

        const auto time_now = std::chrono::system_clock::now();
        part_log_elem.event_time = timeInSeconds(time_now);
        part_log_elem.event_time_microseconds = timeInMicroseconds(time_now);

        part_log_elem.duration_ms = 0; //-V1048

        part_log_elem.database_name = table_id.database_name;
        part_log_elem.table_name = table_id.table_name;
        part_log_elem.table_uuid = table_id.uuid;

        for (const auto & part : parts)
        {
            part_log_elem.partition_id = part->info.partition_id;
            part_log_elem.part_name = part->name;
            part_log_elem.bytes_compressed_on_disk = part->getBytesOnDisk();
            part_log_elem.rows = part->rows_count;
            part_log_elem.part_type = part->getType();

            part_log->add(part_log_elem);
        }
    }
}

void MergeTreeData::flushAllInMemoryPartsIfNeeded()
{
    if (getSettings()->in_memory_parts_enable_wal)
        return;

    auto metadata_snapshot = getInMemoryMetadataPtr();
    DataPartsVector parts = getDataPartsVectorForInternalUsage();
    for (const auto & part : parts)
    {
        if (auto part_in_memory = asInMemoryPart(part))
        {
            part_in_memory->flushToDisk(part_in_memory->getDataPartStorage().getPartDirectory(), metadata_snapshot);
        }
    }
}

size_t MergeTreeData::clearOldPartsFromFilesystem(bool force)
{
    DataPartsVector parts_to_remove = grabOldParts(force);
    if (parts_to_remove.empty())
        return 0;

    clearPartsFromFilesystem(parts_to_remove);
    removePartsFinally(parts_to_remove);
    /// This is needed to close files to avoid they reside on disk after being deleted.
    /// NOTE: we can drop files from cache more selectively but this is good enough.
    getContext()->dropMMappedFileCache();

    return parts_to_remove.size();
}


void MergeTreeData::clearPartsFromFilesystem(const DataPartsVector & parts, bool throw_on_error, NameSet * parts_failed_to_delete)
{
    NameSet part_names_succeed;

    auto get_failed_parts = [&part_names_succeed, &parts_failed_to_delete, &parts] ()
    {
        if (part_names_succeed.size() == parts.size())
            return;

        if (parts_failed_to_delete)
        {
            for (const auto & part : parts)
            {
                if (!part_names_succeed.contains(part->name))
                    parts_failed_to_delete->insert(part->name);
            }
        }
    };

    try
    {
        clearPartsFromFilesystemImpl(parts, &part_names_succeed);
        get_failed_parts();
    }
    catch (...)
    {
        get_failed_parts();

        LOG_DEBUG(log, "Failed to remove all parts, all count {}, removed {}", parts.size(), part_names_succeed.size());

        if (throw_on_error)
            throw;
    }
}

void MergeTreeData::clearPartsFromFilesystemImpl(const DataPartsVector & parts_to_remove, NameSet * part_names_succeed)
{
    if (parts_to_remove.empty())
        return;

    const auto settings = getSettings();

    auto remove_single_thread = [this, &parts_to_remove, part_names_succeed]()
    {
        LOG_DEBUG(
            log, "Removing {} parts from filesystem (serially): Parts: [{}]", parts_to_remove.size(), fmt::join(parts_to_remove, ", "));
        for (const DataPartPtr & part : parts_to_remove)
        {
            preparePartForRemoval(part)->remove();
            if (part_names_succeed)
                part_names_succeed->insert(part->name);
        }
    };

    if (settings->max_part_removal_threads <= 1 || parts_to_remove.size() <= settings->concurrent_part_removal_threshold)
    {
        remove_single_thread();
        return;
    }

    /// Parallel parts removal.
    size_t num_threads = std::min<size_t>(settings->max_part_removal_threads, parts_to_remove.size());
    std::mutex part_names_mutex;
    ThreadPool pool(num_threads);

    bool has_zero_copy_parts = false;
    if (settings->allow_remote_fs_zero_copy_replication && dynamic_cast<StorageReplicatedMergeTree *>(this) != nullptr)
    {
        has_zero_copy_parts = std::any_of(
            parts_to_remove.begin(), parts_to_remove.end(),
            [] (const auto & data_part) { return data_part->isStoredOnRemoteDiskWithZeroCopySupport(); }
        );
    }


    if (!has_zero_copy_parts)
    {
        /// NOTE: Under heavy system load you may get "Cannot schedule a task" from ThreadPool.
        LOG_DEBUG(
            log, "Removing {} parts from filesystem (concurrently): Parts: [{}]", parts_to_remove.size(), fmt::join(parts_to_remove, ", "));

        for (const DataPartPtr & part : parts_to_remove)
        {
            pool.scheduleOrThrowOnError([&part, &part_names_mutex, part_names_succeed, thread_group = CurrentThread::getGroup()]
            {
                SCOPE_EXIT_SAFE(
                    if (thread_group)
                        CurrentThread::detachQueryIfNotDetached();
                );
                if (thread_group)
                    CurrentThread::attachToIfDetached(thread_group);

                preparePartForRemoval(part)->remove();
                if (part_names_succeed)
                {
                    std::lock_guard lock(part_names_mutex);
                    part_names_succeed->insert(part->name);
                }
            });
        }

        pool.wait();
        return;
    }

    if (format_version < MERGE_TREE_DATA_MIN_FORMAT_VERSION_WITH_CUSTOM_PARTITIONING)
    {
        remove_single_thread();
        return;
    }

    /// NOTE: Under heavy system load you may get "Cannot schedule a task" from ThreadPool.
    LOG_DEBUG(
        log, "Removing {} parts from filesystem (concurrently): Parts: [{}]", parts_to_remove.size(), fmt::join(parts_to_remove, ", "));

    /// We have "zero copy replication" parts and we are going to remove them in parallel.
    /// The problem is that all parts in a mutation chain must be removed sequentially to avoid "key does not exits" issues.
    /// We remove disjoint subsets of parts in parallel.
    /// The problem is that it's not trivial to divide Outdated parts into disjoint subsets,
    /// because Outdated parts legally can be intersecting (but intersecting parts must be separated by a DROP_RANGE).
    /// So we ignore level and version and use block numbers only.
    ActiveDataPartSet independent_ranges_set(format_version);
    for (const auto & part : parts_to_remove)
    {
        MergeTreePartInfo range_info = part->info;
        range_info.level = static_cast<UInt32>(range_info.max_block - range_info.min_block);
        range_info.mutation = 0;
        independent_ranges_set.add(range_info, range_info.getPartNameV1());
    }

    auto independent_ranges_infos = independent_ranges_set.getPartInfos();
    size_t sum_of_ranges = 0;
    for (auto range : independent_ranges_infos)
    {
        range.level = MergeTreePartInfo::MAX_LEVEL;
        range.mutation = MergeTreePartInfo::MAX_BLOCK_NUMBER;

        DataPartsVector parts_in_range;
        for (const auto & part : parts_to_remove)
            if (range.contains(part->info))
                parts_in_range.push_back(part);
        sum_of_ranges += parts_in_range.size();

        pool.scheduleOrThrowOnError(
            [this, range, &part_names_mutex, part_names_succeed, thread_group = CurrentThread::getGroup(), batch = std::move(parts_in_range)]
        {
            SCOPE_EXIT_SAFE(
                if (thread_group)
                    CurrentThread::detachQueryIfNotDetached();
            );
            if (thread_group)
                CurrentThread::attachToIfDetached(thread_group);

            LOG_TRACE(log, "Removing {} parts in blocks range {}", batch.size(), range.getPartNameForLogs());

            for (const auto & part : batch)
            {
                preparePartForRemoval(part)->remove();
                if (part_names_succeed)
                {
                    std::lock_guard lock(part_names_mutex);
                    part_names_succeed->insert(part->name);
                }
            }
        });
    }

    pool.wait();

    if (parts_to_remove.size() != sum_of_ranges)
        throw Exception(ErrorCodes::LOGICAL_ERROR, "Number of removed parts is not equal to number of parts in independent ranges "
                                                   "({} != {}), it's a bug", parts_to_remove.size(), sum_of_ranges);
}

size_t MergeTreeData::clearOldBrokenPartsFromDetachedDirectory()
{
    /**
     * Remove old (configured by setting) broken detached parts.
     * Only parts with certain prefixes are removed. These prefixes
     * are such that it is guaranteed that they will never be needed
     * and need to be cleared. ctime is used to check when file was
     * moved to detached/ directory (see https://unix.stackexchange.com/a/211134)
     */

    DetachedPartsInfo detached_parts = getDetachedParts();
    if (detached_parts.empty())
        return 0;

    PartsTemporaryRename renamed_parts(*this, "detached/");

    for (const auto & part_info : detached_parts)
    {
        if (!part_info.valid_name || part_info.prefix.empty())
            continue;

        const auto & removable_detached_parts_prefixes = DetachedPartInfo::DETACHED_REASONS_REMOVABLE_BY_TIMEOUT;
        bool can_be_removed_by_timeout = std::find(
            removable_detached_parts_prefixes.begin(),
            removable_detached_parts_prefixes.end(),
            part_info.prefix) != removable_detached_parts_prefixes.end();

        if (!can_be_removed_by_timeout)
            continue;

        time_t current_time = time(nullptr);
        ssize_t threshold = current_time - getSettings()->merge_tree_clear_old_broken_detached_parts_ttl_timeout_seconds;
        auto path = fs::path(relative_data_path) / "detached" / part_info.dir_name;
        time_t last_change_time = part_info.disk->getLastChanged(path);
        time_t last_modification_time = part_info.disk->getLastModified(path).epochTime();
        time_t last_touch_time = std::max(last_change_time, last_modification_time);

        if (last_touch_time == 0 || last_touch_time >= threshold)
            continue;

        renamed_parts.addPart(part_info.dir_name, "deleting_" + part_info.dir_name, part_info.disk);
    }

    LOG_INFO(log, "Will clean up {} detached parts", renamed_parts.old_and_new_names.size());

    renamed_parts.tryRenameAll();

    for (auto & [old_name, new_name, disk] : renamed_parts.old_and_new_names)
    {
        removeDetachedPart(disk, fs::path(relative_data_path) / "detached" / new_name / "", old_name);
        LOG_DEBUG(log, "Removed broken detached part {} due to a timeout for broken detached parts", old_name);
        old_name.clear();
    }

    return renamed_parts.old_and_new_names.size();
}

size_t MergeTreeData::clearOldWriteAheadLogs()
{
    DataPartsVector parts = getDataPartsVectorForInternalUsage();
    std::vector<std::pair<Int64, Int64>> all_block_numbers_on_disk;
    std::vector<std::pair<Int64, Int64>> block_numbers_on_disk;

    for (const auto & part : parts)
        if (part->isStoredOnDisk())
            all_block_numbers_on_disk.emplace_back(part->info.min_block, part->info.max_block);

    if (all_block_numbers_on_disk.empty())
        return 0;

    ::sort(all_block_numbers_on_disk.begin(), all_block_numbers_on_disk.end());
    block_numbers_on_disk.push_back(all_block_numbers_on_disk[0]);
    for (size_t i = 1; i < all_block_numbers_on_disk.size(); ++i)
    {
        if (all_block_numbers_on_disk[i].first == all_block_numbers_on_disk[i - 1].second + 1)
            block_numbers_on_disk.back().second = all_block_numbers_on_disk[i].second;
        else
            block_numbers_on_disk.push_back(all_block_numbers_on_disk[i]);
    }

    auto is_range_on_disk = [&block_numbers_on_disk](Int64 min_block, Int64 max_block)
    {
        auto lower = std::lower_bound(block_numbers_on_disk.begin(), block_numbers_on_disk.end(), std::make_pair(min_block, Int64(-1L)));
        if (lower != block_numbers_on_disk.end() && min_block >= lower->first && max_block <= lower->second)
            return true;

        if (lower != block_numbers_on_disk.begin())
        {
            --lower;
            if (min_block >= lower->first && max_block <= lower->second)
                return true;
        }

        return false;
    };

    size_t cleared_count = 0;
    auto disks = getStoragePolicy()->getDisks();
    for (auto disk_it = disks.rbegin(); disk_it != disks.rend(); ++disk_it)
    {
        auto disk_ptr = *disk_it;
        if (disk_ptr->isBroken())
            continue;

        for (auto it = disk_ptr->iterateDirectory(relative_data_path); it->isValid(); it->next())
        {
            auto min_max_block_number = MergeTreeWriteAheadLog::tryParseMinMaxBlockNumber(it->name());
            if (min_max_block_number && is_range_on_disk(min_max_block_number->first, min_max_block_number->second))
            {
                LOG_DEBUG(log, "Removing from filesystem the outdated WAL file {}", it->name());
                disk_ptr->removeFile(relative_data_path + it->name());
                ++cleared_count;
            }
        }
    }

    return cleared_count;
}

size_t MergeTreeData::clearEmptyParts()
{
    if (!getSettings()->remove_empty_parts)
        return 0;

    size_t cleared_count = 0;
    auto parts = getDataPartsVectorForInternalUsage();
    for (const auto & part : parts)
    {
        if (part->rows_count != 0)
            continue;

        /// Do not try to drop uncommitted parts. If the newest tx doesn't see it that is probably hasn't been committed jet
        if (!part->version.getCreationTID().isPrehistoric() && !part->version.isVisible(TransactionLog::instance().getLatestSnapshot()))
            continue;

        /// Don't drop empty parts that cover other parts
        /// Otherwise covered parts resurrect
        {
            auto lock = lockParts();
            if (part->getState() != DataPartState::Active)
                continue;

            DataPartsVector covered_parts = getCoveredOutdatedParts(part, lock);
            if (!covered_parts.empty())
                continue;
        }

        LOG_INFO(log, "Will drop empty part {}", part->name);

        dropPartNoWaitNoThrow(part->name);
        ++cleared_count;
    }
    return cleared_count;
}

void MergeTreeData::rename(const String & new_table_path, const StorageID & new_table_id)
{
    LOG_INFO(log, "Renaming table to path {} with ID {}", new_table_path, new_table_id.getFullTableName());

    auto disks = getStoragePolicy()->getDisks();

    for (const auto & disk : disks)
    {
        if (disk->exists(new_table_path))
            throw Exception{"Target path already exists: " + fullPath(disk, new_table_path), ErrorCodes::DIRECTORY_ALREADY_EXISTS};
    }

    {
        /// Relies on storage path, so we drop it during rename
        /// it will be recreated automatically.
        std::lock_guard wal_lock(write_ahead_log_mutex);
        if (write_ahead_log)
        {
            write_ahead_log->shutdown();
            write_ahead_log.reset();
        }
    }

    for (const auto & disk : disks)
    {
        auto new_table_path_parent = parentPath(new_table_path);
        disk->createDirectories(new_table_path_parent);
        disk->moveDirectory(relative_data_path, new_table_path);
    }

    if (!getStorageID().hasUUID())
        getContext()->dropCaches();

    /// TODO: remove const_cast
    for (const auto & part : data_parts_by_info)
    {
        auto & part_mutable = const_cast<IMergeTreeDataPart &>(*part);
        part_mutable.getDataPartStorage().changeRootPath(relative_data_path, new_table_path);
    }

    relative_data_path = new_table_path;
    renameInMemory(new_table_id);
}

void MergeTreeData::renameInMemory(const StorageID & new_table_id)
{
    IStorage::renameInMemory(new_table_id);
    std::atomic_store(&log_name, std::make_shared<String>(new_table_id.getNameForLogs()));
    log = &Poco::Logger::get(*log_name);
}

void MergeTreeData::dropAllData()
{
    LOG_TRACE(log, "dropAllData: waiting for locks.");
    auto settings_ptr = getSettings();

    auto lock = lockParts();

    DataPartsVector all_parts;
    for (auto it = data_parts_by_info.begin(); it != data_parts_by_info.end(); ++it)
    {
        modifyPartState(it, DataPartState::Deleting);
        all_parts.push_back(*it);
    }

    {
        std::lock_guard wal_lock(write_ahead_log_mutex);
        if (write_ahead_log)
            write_ahead_log->shutdown();
    }

    /// Tables in atomic databases have UUID and stored in persistent locations.
    /// No need to drop caches (that are keyed by filesystem path) because collision is not possible.
    if (!getStorageID().hasUUID())
        getContext()->dropCaches();

    /// Removing of each data part before recursive removal of directory is to speed-up removal, because there will be less number of syscalls.
    NameSet part_names_failed;
    try
    {
        LOG_TRACE(log, "dropAllData: removing data parts (count {}) from filesystem.", all_parts.size());
        clearPartsFromFilesystem(all_parts, true, &part_names_failed);

        LOG_TRACE(log, "dropAllData: removing all data parts from memory.");
        data_parts_indexes.clear();
        all_data_dropped = true;
    }
    catch (...)
    {
        /// Removing from memory only successfully removed parts from disk
        /// Parts removal process can be important and on the next try it's better to try to remove
        /// them instead of remove recursive call.
        LOG_WARNING(log, "dropAllData: got exception removing parts from disk, removing successfully removed parts from memory.");
        for (const auto & part : all_parts)
        {
            if (!part_names_failed.contains(part->name))
                data_parts_indexes.erase(part->info);
        }

        throw;
    }

    LOG_INFO(log, "dropAllData: clearing temporary directories");
    clearOldTemporaryDirectories(0, {"tmp_", "delete_tmp_", "tmp-fetch_"});

    column_sizes.clear();

    for (const auto & disk : getDisks())
    {
        if (disk->isBroken())
            continue;

        LOG_INFO(log, "dropAllData: remove format_version.txt, detached, moving and write ahead logs");
        disk->removeFileIfExists(fs::path(relative_data_path) / FORMAT_VERSION_FILE_NAME);

        if (disk->exists(fs::path(relative_data_path) / DETACHED_DIR_NAME))
            disk->removeRecursive(fs::path(relative_data_path) / DETACHED_DIR_NAME);

        if (disk->exists(fs::path(relative_data_path) / MOVING_DIR_NAME))
            disk->removeRecursive(fs::path(relative_data_path) / MOVING_DIR_NAME);

        MergeTreeWriteAheadLog::dropAllWriteAheadLogs(disk, relative_data_path);

        try
        {
            if (!disk->isDirectoryEmpty(relative_data_path) &&
                supportsReplication() && disk->supportZeroCopyReplication()
                && settings_ptr->allow_remote_fs_zero_copy_replication)
            {
                std::vector<std::string> files_left;
                disk->listFiles(relative_data_path, files_left);

                throw Exception(
                    ErrorCodes::ZERO_COPY_REPLICATION_ERROR, "Directory {} with table {} not empty (files [{}]) after drop. Will not drop.",
                    relative_data_path, getStorageID().getNameForLogs(), fmt::join(files_left, ", "));
            }

            LOG_INFO(log, "dropAllData: removing table directory recursive to cleanup garbage");
            disk->removeRecursive(relative_data_path);
        }
        catch (const fs::filesystem_error & e)
        {
            if (e.code() == std::errc::no_such_file_or_directory)
            {
                /// If the file is already deleted, log the error message and do nothing.
                tryLogCurrentException(__PRETTY_FUNCTION__);
            }
            else
                throw;
        }
    }

    setDataVolume(0, 0, 0);

    LOG_TRACE(log, "dropAllData: done.");
}

void MergeTreeData::dropIfEmpty()
{
    LOG_TRACE(log, "dropIfEmpty");

    auto lock = lockParts();

    if (!data_parts_by_info.empty())
        return;

    try
    {
        for (const auto & disk : getDisks())
        {
            if (disk->isBroken())
                continue;
            /// Non recursive, exception is thrown if there are more files.
            disk->removeFileIfExists(fs::path(relative_data_path) / MergeTreeData::FORMAT_VERSION_FILE_NAME);
            disk->removeDirectory(fs::path(relative_data_path) / MergeTreeData::DETACHED_DIR_NAME);
            disk->removeDirectory(relative_data_path);
        }
    }
    catch (...)
    {
        // On unsuccessful creation of ReplicatedMergeTree table with multidisk configuration some files may not exist.
        tryLogCurrentException(__PRETTY_FUNCTION__);
    }
}

namespace
{

/// Conversion that is allowed for serializable key (primary key, sorting key).
/// Key should be serialized in the same way after conversion.
/// NOTE: The list is not complete.
bool isSafeForKeyConversion(const IDataType * from, const IDataType * to)
{
    if (from->getName() == to->getName())
        return true;

    /// Enums are serialized in partition key as numbers - so conversion from Enum to number is Ok.
    /// But only for types of identical width because they are serialized as binary in minmax index.
    /// But not from number to Enum because Enum does not necessarily represents all numbers.

    if (const auto * from_enum8 = typeid_cast<const DataTypeEnum8 *>(from))
    {
        if (const auto * to_enum8 = typeid_cast<const DataTypeEnum8 *>(to))
            return to_enum8->contains(*from_enum8);
        if (typeid_cast<const DataTypeInt8 *>(to))
            return true;    // NOLINT
        return false;
    }

    if (const auto * from_enum16 = typeid_cast<const DataTypeEnum16 *>(from))
    {
        if (const auto * to_enum16 = typeid_cast<const DataTypeEnum16 *>(to))
            return to_enum16->contains(*from_enum16);
        if (typeid_cast<const DataTypeInt16 *>(to))
            return true;    // NOLINT
        return false;
    }

    if (const auto * from_lc = typeid_cast<const DataTypeLowCardinality *>(from))
        return from_lc->getDictionaryType()->equals(*to);

    if (const auto * to_lc = typeid_cast<const DataTypeLowCardinality *>(to))
        return to_lc->getDictionaryType()->equals(*from);

    return false;
}

/// Special check for alters of VersionedCollapsingMergeTree version column
void checkVersionColumnTypesConversion(const IDataType * old_type, const IDataType * new_type, const String column_name)
{
    /// Check new type can be used as version
    if (!new_type->canBeUsedAsVersion())
        throw Exception("Cannot alter version column " + backQuoteIfNeed(column_name) +
            " to type " + new_type->getName() +
            " because version column must be of an integer type or of type Date or DateTime"
            , ErrorCodes::ALTER_OF_COLUMN_IS_FORBIDDEN);

    auto which_new_type = WhichDataType(new_type);
    auto which_old_type = WhichDataType(old_type);

    /// Check alter to different sign or float -> int and so on
    if ((which_old_type.isInt() && !which_new_type.isInt())
        || (which_old_type.isUInt() && !which_new_type.isUInt())
        || (which_old_type.isDate() && !which_new_type.isDate())
        || (which_old_type.isDate32() && !which_new_type.isDate32())
        || (which_old_type.isDateTime() && !which_new_type.isDateTime())
        || (which_old_type.isFloat() && !which_new_type.isFloat()))
    {
        throw Exception("Cannot alter version column " + backQuoteIfNeed(column_name) +
            " from type " + old_type->getName() +
            " to type " + new_type->getName() + " because new type will change sort order of version column." +
            " The only possible conversion is expansion of the number of bytes of the current type."
            , ErrorCodes::ALTER_OF_COLUMN_IS_FORBIDDEN);
    }

    /// Check alter to smaller size: UInt64 -> UInt32 and so on
    if (new_type->getSizeOfValueInMemory() < old_type->getSizeOfValueInMemory())
    {
        throw Exception("Cannot alter version column " + backQuoteIfNeed(column_name) +
            " from type " + old_type->getName() +
            " to type " + new_type->getName() + " because new type is smaller than current in the number of bytes." +
            " The only possible conversion is expansion of the number of bytes of the current type."
            , ErrorCodes::ALTER_OF_COLUMN_IS_FORBIDDEN);
    }
}

}

void MergeTreeData::checkAlterIsPossible(const AlterCommands & commands, ContextPtr local_context) const
{
    /// Check that needed transformations can be applied to the list of columns without considering type conversions.
    StorageInMemoryMetadata new_metadata = getInMemoryMetadata();
    StorageInMemoryMetadata old_metadata = getInMemoryMetadata();

    const auto & settings = local_context->getSettingsRef();
    const auto & settings_from_storage = getSettings();

    if (!settings.allow_non_metadata_alters)
    {

        auto mutation_commands = commands.getMutationCommands(new_metadata, settings.materialize_ttl_after_modify, getContext());

        if (!mutation_commands.empty())
            throw Exception(ErrorCodes::ALTER_OF_COLUMN_IS_FORBIDDEN, "The following alter commands: '{}' will modify data on disk, but setting `allow_non_metadata_alters` is disabled", queryToString(mutation_commands.ast()));
    }
    commands.apply(new_metadata, getContext());

    /// Set of columns that shouldn't be altered.
    NameSet columns_alter_type_forbidden;

    /// Primary key columns can be ALTERed only if they are used in the key as-is
    /// (and not as a part of some expression) and if the ALTER only affects column metadata.
    NameSet columns_alter_type_metadata_only;

    /// Columns to check that the type change is safe for partition key.
    NameSet columns_alter_type_check_safe_for_partition;

    if (old_metadata.hasPartitionKey())
    {
        /// Forbid altering columns inside partition key expressions because it can change partition ID format.
        auto partition_key_expr = old_metadata.getPartitionKey().expression;
        for (const auto & action : partition_key_expr->getActions())
        {
            for (const auto * child : action.node->children)
                columns_alter_type_forbidden.insert(child->result_name);
        }

        /// But allow to alter columns without expressions under certain condition.
        for (const String & col : partition_key_expr->getRequiredColumns())
            columns_alter_type_check_safe_for_partition.insert(col);
    }

    for (const auto & index : old_metadata.getSecondaryIndices())
    {
        for (const String & col : index.expression->getRequiredColumns())
            columns_alter_type_forbidden.insert(col);
    }

    if (old_metadata.hasSortingKey())
    {
        auto sorting_key_expr = old_metadata.getSortingKey().expression;
        for (const auto & action : sorting_key_expr->getActions())
        {
            for (const auto * child : action.node->children)
                columns_alter_type_forbidden.insert(child->result_name);
        }
        for (const String & col : sorting_key_expr->getRequiredColumns())
            columns_alter_type_metadata_only.insert(col);

        /// We don't process sample_by_ast separately because it must be among the primary key columns
        /// and we don't process primary_key_expr separately because it is a prefix of sorting_key_expr.
    }
    if (!merging_params.sign_column.empty())
        columns_alter_type_forbidden.insert(merging_params.sign_column);

    /// All of the above.
    NameSet columns_in_keys;
    columns_in_keys.insert(columns_alter_type_forbidden.begin(), columns_alter_type_forbidden.end());
    columns_in_keys.insert(columns_alter_type_metadata_only.begin(), columns_alter_type_metadata_only.end());
    columns_in_keys.insert(columns_alter_type_check_safe_for_partition.begin(), columns_alter_type_check_safe_for_partition.end());

    NameSet dropped_columns;

    std::map<String, const IDataType *> old_types;
    for (const auto & column : old_metadata.getColumns().getAllPhysical())
        old_types.emplace(column.name, column.type.get());

    NamesAndTypesList columns_to_check_conversion;
    auto name_deps = getDependentViewsByColumn(local_context);
    for (const AlterCommand & command : commands)
    {
        /// Just validate partition expression
        if (command.partition)
        {
            getPartitionIDFromQuery(command.partition, getContext());
        }

        if (command.column_name == merging_params.version_column)
        {
            /// Some type changes for version column is allowed despite it's a part of sorting key
            if (command.type == AlterCommand::MODIFY_COLUMN)
            {
                const IDataType * new_type = command.data_type.get();
                const IDataType * old_type = old_types[command.column_name];

                if (new_type)
                    checkVersionColumnTypesConversion(old_type, new_type, command.column_name);

                /// No other checks required
                continue;
            }
            else if (command.type == AlterCommand::DROP_COLUMN)
            {
                throw Exception(
                    "Trying to ALTER DROP version " + backQuoteIfNeed(command.column_name) + " column",
                    ErrorCodes::ALTER_OF_COLUMN_IS_FORBIDDEN);
            }
            else if (command.type == AlterCommand::RENAME_COLUMN)
            {
                throw Exception(
                    "Trying to ALTER RENAME version " + backQuoteIfNeed(command.column_name) + " column",
                    ErrorCodes::ALTER_OF_COLUMN_IS_FORBIDDEN);
            }
        }

        if (command.type == AlterCommand::MODIFY_ORDER_BY && !is_custom_partitioned)
        {
            throw Exception(
                "ALTER MODIFY ORDER BY is not supported for default-partitioned tables created with the old syntax",
                ErrorCodes::BAD_ARGUMENTS);
        }
        if (command.type == AlterCommand::MODIFY_TTL && !is_custom_partitioned)
        {
            throw Exception(
                "ALTER MODIFY TTL is not supported for default-partitioned tables created with the old syntax",
                ErrorCodes::BAD_ARGUMENTS);
        }
        if (command.type == AlterCommand::MODIFY_SAMPLE_BY)
        {
            if (!is_custom_partitioned)
                throw Exception(
                    "ALTER MODIFY SAMPLE BY is not supported for default-partitioned tables created with the old syntax",
                    ErrorCodes::BAD_ARGUMENTS);

            checkSampleExpression(new_metadata, getSettings()->compatibility_allow_sampling_expression_not_in_primary_key,
                                  getSettings()->check_sample_column_is_correct);
        }
        if (command.type == AlterCommand::ADD_INDEX && !is_custom_partitioned)
        {
            throw Exception(
                "ALTER ADD INDEX is not supported for tables with the old syntax",
                ErrorCodes::BAD_ARGUMENTS);
        }
        if (command.type == AlterCommand::ADD_PROJECTION)
        {
            if (!is_custom_partitioned)
                throw Exception(
                    "ALTER ADD PROJECTION is not supported for tables with the old syntax",
                    ErrorCodes::BAD_ARGUMENTS);
        }
        if (command.type == AlterCommand::RENAME_COLUMN)
        {
            if (columns_in_keys.contains(command.column_name))
            {
                throw Exception(
                    "Trying to ALTER RENAME key " + backQuoteIfNeed(command.column_name) + " column which is a part of key expression",
                    ErrorCodes::ALTER_OF_COLUMN_IS_FORBIDDEN);
            }
        }
        else if (command.type == AlterCommand::DROP_COLUMN)
        {
            if (columns_in_keys.contains(command.column_name))
            {
                throw Exception(
                    "Trying to ALTER DROP key " + backQuoteIfNeed(command.column_name) + " column which is a part of key expression",
                    ErrorCodes::ALTER_OF_COLUMN_IS_FORBIDDEN);
            }

            if (!command.clear)
            {
                const auto & deps_mv = name_deps[command.column_name];
                if (!deps_mv.empty())
                {
                    throw Exception(
                        "Trying to ALTER DROP column " + backQuoteIfNeed(command.column_name) + " which is referenced by materialized view "
                            + toString(deps_mv),
                        ErrorCodes::ALTER_OF_COLUMN_IS_FORBIDDEN);
                }
            }

            if (old_metadata.columns.has(command.column_name))
            {
                dropped_columns.emplace(command.column_name);
            }
            else
            {
                const auto & nested = old_metadata.columns.getNested(command.column_name);
                for (const auto & nested_column : nested)
                    dropped_columns.emplace(nested_column.name);
            }

        }
        else if (command.type == AlterCommand::RESET_SETTING)
        {
            for (const auto & reset_setting : command.settings_resets)
            {
                if (!settings_from_storage->has(reset_setting))
                    throw Exception(ErrorCodes::BAD_ARGUMENTS, "Cannot reset setting '{}' because it doesn't exist for MergeTree engines family", reset_setting);
            }
        }
        else if (command.isRequireMutationStage(getInMemoryMetadata()))
        {
            /// This alter will override data on disk. Let's check that it doesn't
            /// modify immutable column.
            if (columns_alter_type_forbidden.contains(command.column_name))
                throw Exception("ALTER of key column " + backQuoteIfNeed(command.column_name) + " is forbidden",
                    ErrorCodes::ALTER_OF_COLUMN_IS_FORBIDDEN);

            if (command.type == AlterCommand::MODIFY_COLUMN)
            {
                if (columns_alter_type_check_safe_for_partition.contains(command.column_name))
                {
                    auto it = old_types.find(command.column_name);

                    assert(it != old_types.end());
                    if (!isSafeForKeyConversion(it->second, command.data_type.get()))
                        throw Exception("ALTER of partition key column " + backQuoteIfNeed(command.column_name) + " from type "
                                + it->second->getName() + " to type " + command.data_type->getName()
                                + " is not safe because it can change the representation of partition key",
                            ErrorCodes::ALTER_OF_COLUMN_IS_FORBIDDEN);
                }

                if (columns_alter_type_metadata_only.contains(command.column_name))
                {
                    auto it = old_types.find(command.column_name);
                    assert(it != old_types.end());
                    if (!isSafeForKeyConversion(it->second, command.data_type.get()))
                        throw Exception("ALTER of key column " + backQuoteIfNeed(command.column_name) + " from type "
                                    + it->second->getName() + " to type " + command.data_type->getName()
                                    + " is not safe because it can change the representation of primary key",
                            ErrorCodes::ALTER_OF_COLUMN_IS_FORBIDDEN);
                }

                if (old_metadata.getColumns().has(command.column_name))
                {
                    columns_to_check_conversion.push_back(
                        new_metadata.getColumns().getPhysical(command.column_name));
                }
            }
        }
    }

    checkProperties(new_metadata, old_metadata);
    checkTTLExpressions(new_metadata, old_metadata);

    if (!columns_to_check_conversion.empty())
    {
        auto old_header = old_metadata.getSampleBlock();
        performRequiredConversions(old_header, columns_to_check_conversion, getContext());
    }

    if (old_metadata.hasSettingsChanges())
    {
        const auto current_changes = old_metadata.getSettingsChanges()->as<const ASTSetQuery &>().changes;
        const auto & new_changes = new_metadata.settings_changes->as<const ASTSetQuery &>().changes;
        local_context->checkMergeTreeSettingsConstraints(*settings_from_storage, new_changes);

        for (const auto & changed_setting : new_changes)
        {
            const auto & setting_name = changed_setting.name;
            const auto & new_value = changed_setting.value;
            MergeTreeSettings::checkCanSet(setting_name, new_value);
            const Field * current_value = current_changes.tryGet(setting_name);

            if ((!current_value || *current_value != new_value)
                && MergeTreeSettings::isReadonlySetting(setting_name))
            {
                throw Exception{"Setting '" + setting_name + "' is readonly for storage '" + getName() + "'",
                                 ErrorCodes::READONLY_SETTING};
            }

            if (!current_value && MergeTreeSettings::isPartFormatSetting(setting_name))
            {
                MergeTreeSettings copy = *getSettings();
                copy.applyChange(changed_setting);
                String reason;
                if (!canUsePolymorphicParts(copy, &reason) && !reason.empty())
                    throw Exception("Can't change settings. Reason: " + reason, ErrorCodes::NOT_IMPLEMENTED);
            }

            if (setting_name == "storage_policy")
                checkStoragePolicy(getContext()->getStoragePolicy(new_value.safeGet<String>()));
        }

        /// Check if it is safe to reset the settings
        for (const auto & current_setting : current_changes)
        {
            const auto & setting_name = current_setting.name;
            const Field * new_value = new_changes.tryGet(setting_name);
            /// Prevent unsetting readonly setting
            if (MergeTreeSettings::isReadonlySetting(setting_name) && !new_value)
            {
                throw Exception{"Setting '" + setting_name + "' is readonly for storage '" + getName() + "'",
                                ErrorCodes::READONLY_SETTING};
            }

            if (MergeTreeSettings::isPartFormatSetting(setting_name) && !new_value)
            {
                /// Use default settings + new and check if doesn't affect part format settings
                auto copy = getDefaultSettings();
                copy->applyChanges(new_changes);
                String reason;
                if (!canUsePolymorphicParts(*copy, &reason) && !reason.empty())
                    throw Exception("Can't change settings. Reason: " + reason, ErrorCodes::NOT_IMPLEMENTED);
            }

        }
    }

    for (const auto & part : getDataPartsVectorForInternalUsage())
    {
        bool at_least_one_column_rest = false;
        for (const auto & column : part->getColumns())
        {
            if (!dropped_columns.contains(column.name))
            {
                at_least_one_column_rest = true;
                break;
            }
        }
        if (!at_least_one_column_rest)
        {
            std::string postfix;
            if (dropped_columns.size() > 1)
                postfix = "s";
            throw Exception(ErrorCodes::BAD_ARGUMENTS,
                "Cannot drop or clear column{} '{}', because all columns in part '{}' will be removed from disk. Empty parts are not allowed", postfix, boost::algorithm::join(dropped_columns, ", "), part->name);
        }
    }
}


void MergeTreeData::checkMutationIsPossible(const MutationCommands & /*commands*/, const Settings & /*settings*/) const
{
    /// Some validation will be added
}

MergeTreeDataPartType MergeTreeData::choosePartType(size_t bytes_uncompressed, size_t rows_count) const
{
    const auto settings = getSettings();
    if (!canUsePolymorphicParts(*settings))
        return MergeTreeDataPartType::Wide;

    if (bytes_uncompressed < settings->min_bytes_for_compact_part || rows_count < settings->min_rows_for_compact_part)
        return MergeTreeDataPartType::InMemory;

    if (bytes_uncompressed < settings->min_bytes_for_wide_part || rows_count < settings->min_rows_for_wide_part)
        return MergeTreeDataPartType::Compact;

    return MergeTreeDataPartType::Wide;
}

MergeTreeDataPartType MergeTreeData::choosePartTypeOnDisk(size_t bytes_uncompressed, size_t rows_count) const
{
    const auto settings = getSettings();
    if (!canUsePolymorphicParts(*settings))
        return MergeTreeDataPartType::Wide;

    if (bytes_uncompressed < settings->min_bytes_for_wide_part || rows_count < settings->min_rows_for_wide_part)
        return MergeTreeDataPartType::Compact;

    return MergeTreeDataPartType::Wide;
}


MergeTreeData::MutableDataPartPtr MergeTreeData::createPart(const String & name,
    MergeTreeDataPartType type, const MergeTreePartInfo & part_info,
    const MutableDataPartStoragePtr & data_part_storage, const IMergeTreeDataPart * parent_part) const
{
    if (type == MergeTreeDataPartType::Compact)
        return std::make_shared<MergeTreeDataPartCompact>(*this, name, part_info, data_part_storage, parent_part);
    else if (type == MergeTreeDataPartType::Wide)
        return std::make_shared<MergeTreeDataPartWide>(*this, name, part_info, data_part_storage, parent_part);
    else if (type == MergeTreeDataPartType::InMemory)
        return std::make_shared<MergeTreeDataPartInMemory>(*this, name, part_info, data_part_storage, parent_part);
    else
        throw Exception("Unknown type of part " + data_part_storage->getRelativePath(), ErrorCodes::UNKNOWN_PART_TYPE);
}

MergeTreeData::MutableDataPartPtr MergeTreeData::createPart(
    const String & name, const MutableDataPartStoragePtr & data_part_storage, const IMergeTreeDataPart * parent_part) const
{
    return createPart(name, MergeTreePartInfo::fromPartName(name, format_version), data_part_storage, parent_part);
}

MergeTreeData::MutableDataPartPtr MergeTreeData::createPart(
    const String & name, const MergeTreePartInfo & part_info,
    const MutableDataPartStoragePtr & data_part_storage, const IMergeTreeDataPart * parent_part) const
{
    MergeTreeDataPartType type;
    auto mrk_ext = MergeTreeIndexGranularityInfo::getMarksExtensionFromFilesystem(*data_part_storage);

    if (mrk_ext)
    {
        type = MarkType(*mrk_ext).part_type;
    }
    else
    {
        /// Didn't find any mark file, suppose that part is empty.
        type = choosePartTypeOnDisk(0, 0);
    }

    return createPart(name, type, part_info, data_part_storage, parent_part);
}

void MergeTreeData::changeSettings(
        const ASTPtr & new_settings,
        AlterLockHolder & /* table_lock_holder */)
{
    if (new_settings)
    {
        bool has_storage_policy_changed = false;

        const auto & new_changes = new_settings->as<const ASTSetQuery &>().changes;

        for (const auto & change : new_changes)
        {
            if (change.name == "storage_policy")
            {
                StoragePolicyPtr new_storage_policy = getContext()->getStoragePolicy(change.value.safeGet<String>());
                StoragePolicyPtr old_storage_policy = getStoragePolicy();

                /// StoragePolicy of different version or name is guaranteed to have different pointer
                if (new_storage_policy != old_storage_policy)
                {
                    checkStoragePolicy(new_storage_policy);

                    std::unordered_set<String> all_diff_disk_names;
                    for (const auto & disk : new_storage_policy->getDisks())
                        all_diff_disk_names.insert(disk->getName());
                    for (const auto & disk : old_storage_policy->getDisks())
                        all_diff_disk_names.erase(disk->getName());

                    for (const String & disk_name : all_diff_disk_names)
                    {
                        auto disk = new_storage_policy->getDiskByName(disk_name);
                        if (disk->exists(relative_data_path))
                            throw Exception("New storage policy contain disks which already contain data of a table with the same name", ErrorCodes::LOGICAL_ERROR);
                    }

                    for (const String & disk_name : all_diff_disk_names)
                    {
                        auto disk = new_storage_policy->getDiskByName(disk_name);
                        disk->createDirectories(relative_data_path);
                        disk->createDirectories(fs::path(relative_data_path) / MergeTreeData::DETACHED_DIR_NAME);
                    }
                    /// FIXME how would that be done while reloading configuration???

                    has_storage_policy_changed = true;
                }
            }
        }

        /// Reset to default settings before applying existing.
        auto copy = getDefaultSettings();
        copy->applyChanges(new_changes);
        copy->sanityCheck(getContext()->getMergeMutateExecutor()->getMaxTasksCount());

        storage_settings.set(std::move(copy));
        StorageInMemoryMetadata new_metadata = getInMemoryMetadata();
        new_metadata.setSettingsChanges(new_settings);
        setInMemoryMetadata(new_metadata);

        if (has_storage_policy_changed)
            startBackgroundMovesIfNeeded();
    }
}

void MergeTreeData::PartsTemporaryRename::addPart(const String & old_name, const String & new_name, const DiskPtr & disk)
{
    old_and_new_names.push_back({old_name, new_name, disk});
}

void MergeTreeData::PartsTemporaryRename::tryRenameAll()
{
    renamed = true;
    for (size_t i = 0; i < old_and_new_names.size(); ++i)
    {
        try
        {
            const auto & [old_name, new_name, disk] = old_and_new_names[i];
            if (old_name.empty() || new_name.empty())
                throw DB::Exception("Empty part name. Most likely it's a bug.", ErrorCodes::LOGICAL_ERROR);
            const auto full_path = fs::path(storage.relative_data_path) / source_dir;
            disk->moveFile(fs::path(full_path) / old_name, fs::path(full_path) / new_name);
        }
        catch (...)
        {
            old_and_new_names.resize(i);
            LOG_WARNING(storage.log, "Cannot rename parts to perform operation on them: {}", getCurrentExceptionMessage(false));
            throw;
        }
    }
}

MergeTreeData::PartsTemporaryRename::~PartsTemporaryRename()
{
    // TODO what if server had crashed before this destructor was called?
    if (!renamed)
        return;
    for (const auto & [old_name, new_name, disk] : old_and_new_names)
    {
        if (old_name.empty())
            continue;

        try
        {
            const String full_path = fs::path(storage.relative_data_path) / source_dir;
            disk->moveFile(fs::path(full_path) / new_name, fs::path(full_path) / old_name);
        }
        catch (...)
        {
            tryLogCurrentException(__PRETTY_FUNCTION__);
        }
    }
}

MergeTreeData::PartHierarchy MergeTreeData::getPartHierarchy(
    const MergeTreePartInfo & part_info,
    DataPartState state,
    DataPartsLock & /* data_parts_lock */) const
{
    PartHierarchy result;

    /// Parts contained in the part are consecutive in data_parts, intersecting the insertion place for the part itself.
    auto it_middle = data_parts_by_state_and_info.lower_bound(DataPartStateAndInfo{state, part_info});
    auto committed_parts_range = getDataPartsStateRange(state);

    /// Go to the left.
    DataPartIteratorByStateAndInfo begin = it_middle;
    while (begin != committed_parts_range.begin())
    {
        auto prev = std::prev(begin);

        if (!part_info.contains((*prev)->info))
        {
            if ((*prev)->info.contains(part_info))
            {
                result.covering_parts.push_back(*prev);
            }
            else if (!part_info.isDisjoint((*prev)->info))
            {
                result.intersected_parts.push_back(*prev);
            }

            break;
        }

        begin = prev;
    }

    std::reverse(result.covering_parts.begin(), result.covering_parts.end());

    /// Go to the right.
    DataPartIteratorByStateAndInfo end = it_middle;
    while (end != committed_parts_range.end())
    {
        if ((*end)->info == part_info)
        {
            result.duplicate_part = *end;
            result.covering_parts.clear();
            return result;
        }

        if (!part_info.contains((*end)->info))
        {
            if ((*end)->info.contains(part_info))
            {
                result.covering_parts.push_back(*end);
            }
            else if (!part_info.isDisjoint((*end)->info))
            {
                result.intersected_parts.push_back(*end);
            }

            break;
        }

        ++end;
    }

    result.covered_parts.insert(result.covered_parts.end(), begin, end);

    return result;
}

MergeTreeData::DataPartsVector MergeTreeData::getCoveredOutdatedParts(
    const DataPartPtr & part,
    DataPartsLock & data_parts_lock) const
{
    part->assertState({DataPartState::Active, DataPartState::PreActive});
    PartHierarchy hierarchy = getPartHierarchy(part->info, DataPartState::Outdated, data_parts_lock);

    if (hierarchy.duplicate_part)
        throw Exception(ErrorCodes::LOGICAL_ERROR, "Unexpected duplicate part {}. It is a bug.", hierarchy.duplicate_part->getNameWithState());

    return hierarchy.covered_parts;
}

MergeTreeData::DataPartsVector MergeTreeData::getActivePartsToReplace(
    const MergeTreePartInfo & new_part_info,
    const String & new_part_name,
    DataPartPtr & out_covering_part,
    DataPartsLock & data_parts_lock) const
{
    PartHierarchy hierarchy = getPartHierarchy(new_part_info, DataPartState::Active, data_parts_lock);

    if (!hierarchy.intersected_parts.empty())
        throw Exception(ErrorCodes::LOGICAL_ERROR, "Part {} intersects part {}. It is a bug.",
                        new_part_name, hierarchy.intersected_parts.back()->getNameWithState());

    if (hierarchy.duplicate_part)
        throw Exception(ErrorCodes::LOGICAL_ERROR, "Unexpected duplicate part {}. It is a bug.", hierarchy.duplicate_part->getNameWithState());

    if (!hierarchy.covering_parts.empty())
        out_covering_part = std::move(hierarchy.covering_parts.back());

    return std::move(hierarchy.covered_parts);
}

void MergeTreeData::checkPartPartition(MutableDataPartPtr & part, DataPartsLock & lock) const
{
    if (DataPartPtr existing_part_in_partition = getAnyPartInPartition(part->info.partition_id, lock))
    {
        if (part->partition.value != existing_part_in_partition->partition.value)
            throw Exception(
                "Partition value mismatch between two parts with the same partition ID. Existing part: "
                + existing_part_in_partition->name + ", newly added part: " + part->name,
                ErrorCodes::CORRUPTED_DATA);
    }
}

void MergeTreeData::checkPartDuplicate(MutableDataPartPtr & part, Transaction & transaction, DataPartsLock & /*lock*/) const
{
    auto it_duplicate = data_parts_by_info.find(part->info);

    if (it_duplicate != data_parts_by_info.end())
    {
        String message = "Part " + (*it_duplicate)->getNameWithState() + " already exists";

        if ((*it_duplicate)->checkState({DataPartState::Outdated, DataPartState::Deleting}))
            throw Exception(message + ", but it will be deleted soon", ErrorCodes::PART_IS_TEMPORARILY_LOCKED);

        if (transaction.txn)
            throw Exception(message, ErrorCodes::SERIALIZATION_ERROR);

        throw Exception(message, ErrorCodes::DUPLICATE_DATA_PART);
    }
}

void MergeTreeData::preparePartForCommit(MutableDataPartPtr & part, Transaction & out_transaction, bool need_rename)
{
    part->is_temp = false;
    part->setState(DataPartState::PreActive);

    assert([&]()
           {
               String dir_name = fs::path(part->getDataPartStorage().getRelativePath()).filename();
               bool may_be_cleaned_up = dir_name.starts_with("tmp_") || dir_name.starts_with("tmp-fetch_");
               return !may_be_cleaned_up || temporary_parts.contains(dir_name);
           }());

    if (need_rename)
        part->renameTo(part->name, true);

    data_parts_indexes.insert(part);
    out_transaction.addPart(part);
}

bool MergeTreeData::addTempPart(
    MutableDataPartPtr & part,
    Transaction & out_transaction,
    DataPartsLock & lock,
    DataPartsVector * out_covered_parts)
{
    LOG_TRACE(log, "Adding temporary part from directory {} with name {}.", part->getDataPartStorage().getPartDirectory(), part->name);
    if (&out_transaction.data != this)
        throw Exception("MergeTreeData::Transaction for one table cannot be used with another. It is a bug.",
            ErrorCodes::LOGICAL_ERROR);

    if (part->hasLightweightDelete())
        has_lightweight_delete_parts.store(true);

    checkPartPartition(part, lock);
    checkPartDuplicate(part, out_transaction, lock);

    DataPartPtr covering_part;
    DataPartsVector covered_parts = getActivePartsToReplace(part->info, part->name, covering_part, lock);

    if (covering_part)
    {
        LOG_WARNING(log, "Tried to add obsolete part {} covered by {}", part->name, covering_part->getNameWithState());
        return false;
    }

    /// All checks are passed. Now we can rename the part on disk.
    /// So, we maintain invariant: if a non-temporary part in filesystem then it is in data_parts
    preparePartForCommit(part, out_transaction, /* need_rename = */false);

    if (out_covered_parts)
    {
        out_covered_parts->reserve(covered_parts.size());

        for (DataPartPtr & covered_part : covered_parts)
            out_covered_parts->emplace_back(std::move(covered_part));
    }

    return true;
}


bool MergeTreeData::renameTempPartAndReplaceImpl(
    MutableDataPartPtr & part,
    Transaction & out_transaction,
    DataPartsLock & lock,
    DataPartsVector * out_covered_parts)
{
    LOG_TRACE(log, "Renaming temporary part {} to {} with tid {}.", part->getDataPartStorage().getPartDirectory(), part->name, out_transaction.getTID());

    if (&out_transaction.data != this)
        throw Exception("MergeTreeData::Transaction for one table cannot be used with another. It is a bug.", ErrorCodes::LOGICAL_ERROR);

    part->assertState({DataPartState::Temporary});
    checkPartPartition(part, lock);
    checkPartDuplicate(part, out_transaction, lock);

    PartHierarchy hierarchy = getPartHierarchy(part->info, DataPartState::Active, lock);

    if (!hierarchy.intersected_parts.empty())
    {
        String message = fmt::format("Part {} intersects part {}", part->name, hierarchy.intersected_parts.back()->getNameWithState());

        // Drop part|partition operation inside some transactions sees some stale snapshot from the time when transactions has been started.
        // So such operation may attempt to delete already outdated part. In this case, this outdated part is most likely covered by the other part and intersection may occur.
        // Part mayght be outdated due to merge|mutation|update|optimization operations.
        if (part->isEmpty() || (hierarchy.intersected_parts.size() == 1 && hierarchy.intersected_parts.back()->isEmpty()))
        {
            message += fmt::format(" One of them is empty part. That is a race between drop operation under transaction and a merge/mutation.");
            throw Exception(message, ErrorCodes::SERIALIZATION_ERROR);
        }

        if (hierarchy.intersected_parts.size() > 1)
            message += fmt::format(" There are {} intersected parts.", hierarchy.intersected_parts.size());

        throw Exception(ErrorCodes::LOGICAL_ERROR, message + " It is a bug.");
    }

    if (part->hasLightweightDelete())
        has_lightweight_delete_parts.store(true);

    /// All checks are passed. Now we can rename the part on disk.
    /// So, we maintain invariant: if a non-temporary part in filesystem then it is in data_parts
    preparePartForCommit(part, out_transaction, /* need_rename */ true);

    if (out_covered_parts)
    {
        out_covered_parts->reserve(out_covered_parts->size() + hierarchy.covered_parts.size());
        std::move(hierarchy.covered_parts.begin(), hierarchy.covered_parts.end(), std::back_inserter(*out_covered_parts));
    }

    return true;
}

bool MergeTreeData::renameTempPartAndReplaceUnlocked(
    MutableDataPartPtr & part,
    Transaction & out_transaction,
    DataPartsLock & lock,
    DataPartsVector * out_covered_parts)
{
    return renameTempPartAndReplaceImpl(part, out_transaction, lock, out_covered_parts);
}

MergeTreeData::DataPartsVector MergeTreeData::renameTempPartAndReplace(
    MutableDataPartPtr & part,
    Transaction & out_transaction)
{
    auto part_lock = lockParts();
    DataPartsVector covered_parts;
    renameTempPartAndReplaceImpl(part, out_transaction, part_lock, &covered_parts);
    return covered_parts;
}

bool MergeTreeData::renameTempPartAndAdd(
    MutableDataPartPtr & part,
    Transaction & out_transaction,
    DataPartsLock & lock)
{
    DataPartsVector covered_parts;

    if (!renameTempPartAndReplaceImpl(part, out_transaction, lock, &covered_parts))
        return false;

    if (!covered_parts.empty())
        throw Exception(ErrorCodes::LOGICAL_ERROR, "Added part {} covers {} existing part(s) (including {})",
            part->name, toString(covered_parts.size()), covered_parts[0]->name);

    return true;
}

void MergeTreeData::removePartsFromWorkingSet(MergeTreeTransaction * txn, const MergeTreeData::DataPartsVector & remove, bool clear_without_timeout, DataPartsLock & acquired_lock)
{
    if (txn)
        transactions_enabled.store(true);

    auto remove_time = clear_without_timeout ? 0 : time(nullptr);
    bool removed_active_part = false;

    for (const DataPartPtr & part : remove)
    {
        if (part->version.creation_csn != Tx::RolledBackCSN)
            MergeTreeTransaction::removeOldPart(shared_from_this(), part, txn);

        if (part->getState() == MergeTreeDataPartState::Active)
        {
            removePartContributionToColumnAndSecondaryIndexSizes(part);
            removePartContributionToDataVolume(part);
            removed_active_part = true;
        }

        if (part->getState() == MergeTreeDataPartState::Active || clear_without_timeout)
            part->remove_time.store(remove_time, std::memory_order_relaxed);

        if (part->getState() != MergeTreeDataPartState::Outdated)
            modifyPartState(part, MergeTreeDataPartState::Outdated);

        if (isInMemoryPart(part) && getSettings()->in_memory_parts_enable_wal)
            getWriteAheadLog()->dropPart(part->name);
    }

    if (removed_active_part)
        resetObjectColumnsFromActiveParts(acquired_lock);
}

void MergeTreeData::removePartsFromWorkingSetImmediatelyAndSetTemporaryState(const DataPartsVector & remove)
{
    auto lock = lockParts();

    for (const auto & part : remove)
    {
        auto it_part = data_parts_by_info.find(part->info);
        if (it_part == data_parts_by_info.end())
            throw Exception("Part " + part->getNameWithState() + " not found in data_parts", ErrorCodes::LOGICAL_ERROR);

        assert(part->getState() == MergeTreeDataPartState::PreActive);

        modifyPartState(part, MergeTreeDataPartState::Temporary);
        /// Erase immediately
        data_parts_indexes.erase(it_part);
    }
}

void MergeTreeData::removePartsFromWorkingSet(
        MergeTreeTransaction * txn, const DataPartsVector & remove, bool clear_without_timeout, DataPartsLock * acquired_lock)
{
    auto lock = (acquired_lock) ? DataPartsLock() : lockParts();

    for (const auto & part : remove)
    {
        if (!data_parts_by_info.count(part->info))
            throw Exception("Part " + part->getNameWithState() + " not found in data_parts", ErrorCodes::LOGICAL_ERROR);

        part->assertState({DataPartState::PreActive, DataPartState::Active, DataPartState::Outdated});
    }

    removePartsFromWorkingSet(txn, remove, clear_without_timeout, lock);
}


void MergeTreeData::removePartsInRangeFromWorkingSet(MergeTreeTransaction * txn, const MergeTreePartInfo & drop_range, DataPartsLock & lock)
{
    removePartsInRangeFromWorkingSetAndGetPartsToRemoveFromZooKeeper(txn, drop_range, lock);
}

DataPartsVector MergeTreeData::grabActivePartsToRemoveForDropRange(
    MergeTreeTransaction * txn, const MergeTreePartInfo & drop_range, DataPartsLock & lock)
{
    DataPartsVector parts_to_remove;

    if (drop_range.min_block > drop_range.max_block)
        throw Exception(ErrorCodes::LOGICAL_ERROR, "Invalid drop range: {}", drop_range.getPartNameForLogs());

    auto partition_range = getVisibleDataPartsVectorInPartition(txn, drop_range.partition_id, &lock);

    for (const DataPartPtr & part : partition_range)
    {
        if (part->info.partition_id != drop_range.partition_id)
            throw Exception("Unexpected partition_id of part " + part->name + ". This is a bug.", ErrorCodes::LOGICAL_ERROR);

        /// It's a DROP PART and it's already executed by fetching some covering part
        bool is_drop_part = !drop_range.isFakeDropRangePart() && drop_range.min_block;

        if (is_drop_part && (part->info.min_block != drop_range.min_block || part->info.max_block != drop_range.max_block || part->info.getMutationVersion() != drop_range.getMutationVersion()))
        {
            /// Why we check only min and max blocks here without checking merge
            /// level? It's a tricky situation which can happen on a stale
            /// replica. For example, we have parts all_1_1_0, all_2_2_0 and
            /// all_3_3_0. Fast replica assign some merges (OPTIMIZE FINAL or
            /// TTL) all_2_2_0 -> all_2_2_1 -> all_2_2_2. So it has set of parts
            /// all_1_1_0, all_2_2_2 and all_3_3_0. After that it decides to
            /// drop part all_2_2_2. Now set of parts is all_1_1_0 and
            /// all_3_3_0. Now fast replica assign merge all_1_1_0 + all_3_3_0
            /// to all_1_3_1 and finishes it. Slow replica pulls the queue and
            /// have two contradictory tasks -- drop all_2_2_2 and merge/fetch
            /// all_1_3_1. If this replica will fetch all_1_3_1 first and then tries
            /// to drop all_2_2_2 after that it will receive the LOGICAL ERROR.
            /// So here we just check that all_1_3_1 covers blocks from drop
            /// all_2_2_2.
            ///
            bool is_covered_by_min_max_block = part->info.min_block <= drop_range.min_block && part->info.max_block >= drop_range.max_block && part->info.getMutationVersion() >= drop_range.getMutationVersion();
            if (is_covered_by_min_max_block)
            {
                LOG_INFO(log, "Skipping drop range for part {} because covering part {} already exists", drop_range.getPartNameForLogs(), part->name);
                return {};
            }
        }

        if (part->info.min_block < drop_range.min_block)
        {
            if (drop_range.min_block <= part->info.max_block)
            {
                /// Intersect left border
                throw Exception(ErrorCodes::LOGICAL_ERROR, "Unexpected merged part {} intersecting drop range {}",
                                part->name, drop_range.getPartNameForLogs());
            }

            continue;
        }

        /// Stop on new parts
        if (part->info.min_block > drop_range.max_block)
            break;

        if (part->info.min_block <= drop_range.max_block && drop_range.max_block < part->info.max_block)
        {
            /// Intersect right border
            throw Exception(ErrorCodes::LOGICAL_ERROR, "Unexpected merged part {} intersecting drop range {}",
                            part->name, drop_range.getPartNameForLogs());
        }

        parts_to_remove.emplace_back(part);
    }
    return parts_to_remove;
}

MergeTreeData::PartsToRemoveFromZooKeeper MergeTreeData::removePartsInRangeFromWorkingSetAndGetPartsToRemoveFromZooKeeper(
        MergeTreeTransaction * txn, const MergeTreePartInfo & drop_range, DataPartsLock & lock)
{

    auto parts_to_remove = grabActivePartsToRemoveForDropRange(txn, drop_range, lock);

    bool clear_without_timeout = true;
    /// We a going to remove active parts covered by drop_range without timeout.
    /// Let's also reset timeout for inactive parts
    /// and add these parts to list of parts to remove from ZooKeeper
    auto inactive_parts_to_remove_immediately = getDataPartsVectorInPartitionForInternalUsage({DataPartState::Outdated, DataPartState::Deleting}, drop_range.partition_id, &lock);

    /// FIXME refactor removePartsFromWorkingSet(...), do not remove parts twice
    removePartsFromWorkingSet(txn, parts_to_remove, clear_without_timeout, lock);

    /// Since we can return parts in Deleting state, we have to use a wrapper that restricts access to such parts.
    PartsToRemoveFromZooKeeper parts_to_remove_from_zookeeper;
    for (auto & part : parts_to_remove)
        parts_to_remove_from_zookeeper.emplace_back(std::move(part));

    for (auto & part : inactive_parts_to_remove_immediately)
    {
        if (!drop_range.contains(part->info))
            continue;
        part->remove_time.store(0, std::memory_order_relaxed);
        parts_to_remove_from_zookeeper.emplace_back(std::move(part), /* was_active */ false);
    }

    return parts_to_remove_from_zookeeper;
}

void MergeTreeData::restoreAndActivatePart(const DataPartPtr & part, DataPartsLock * acquired_lock)
{
    auto lock = (acquired_lock) ? DataPartsLock() : lockParts();    //-V1018
    if (part->getState() == DataPartState::Active)
        return;
    addPartContributionToColumnAndSecondaryIndexSizes(part);
    addPartContributionToDataVolume(part);
    modifyPartState(part, DataPartState::Active);
}


void MergeTreeData::outdateBrokenPartAndCloneToDetached(const DataPartPtr & part_to_detach, const String & prefix)
{
    auto metadata_snapshot = getInMemoryMetadataPtr();
    if (prefix.empty())
        LOG_INFO(log, "Cloning part {} to {} and making it obsolete.", part_to_detach->getDataPartStorage().getPartDirectory(), part_to_detach->name);
    else
        LOG_INFO(log, "Cloning part {} to {}_{} and making it obsolete.", part_to_detach->getDataPartStorage().getPartDirectory(), prefix, part_to_detach->name);

    part_to_detach->makeCloneInDetached(prefix, metadata_snapshot);

    DataPartsLock lock = lockParts();
    if (part_to_detach->getState() == DataPartState::Active)
        removePartsFromWorkingSet(NO_TRANSACTION_RAW, {part_to_detach}, true, &lock);
}

void MergeTreeData::forcefullyMovePartToDetachedAndRemoveFromMemory(const MergeTreeData::DataPartPtr & part_to_detach, const String & prefix, bool restore_covered)
{
    if (prefix.empty())
        LOG_INFO(log, "Renaming {} to {} and forgetting it.", part_to_detach->getDataPartStorage().getPartDirectory(), part_to_detach->name);
    else
        LOG_INFO(log, "Renaming {} to {}_{} and forgetting it.", part_to_detach->getDataPartStorage().getPartDirectory(), prefix, part_to_detach->name);

    auto lock = lockParts();
    bool removed_active_part = false;
    bool restored_active_part = false;

    auto it_part = data_parts_by_info.find(part_to_detach->info);
    if (it_part == data_parts_by_info.end())
        throw Exception("No such data part " + part_to_detach->getNameWithState(), ErrorCodes::NO_SUCH_DATA_PART);

    /// What if part_to_detach is a reference to *it_part? Make a new owner just in case.
    /// Important to own part pointer here (not const reference), because it will be removed from data_parts_indexes
    /// few lines below.
    DataPartPtr part = *it_part; // NOLINT

    if (part->getState() == DataPartState::Active)
    {
        removePartContributionToDataVolume(part);
        removePartContributionToColumnAndSecondaryIndexSizes(part);
        removed_active_part = true;
    }

    modifyPartState(it_part, DataPartState::Deleting);
    preparePartForRemoval(part)->renameToDetached(prefix);
    data_parts_indexes.erase(it_part);

    if (restore_covered && part->info.level == 0)
    {
        LOG_WARNING(log, "Will not recover parts covered by zero-level part {}", part->name);
        return;
    }

    if (restore_covered)
    {
        Strings restored;
        bool error = false;
        String error_parts;

        Int64 pos = part->info.min_block;

        auto is_appropriate_state = [] (DataPartState state)
        {
            return state == DataPartState::Active || state == DataPartState::Outdated;
        };

        auto update_error = [&] (DataPartIteratorByInfo it)
        {
            error = true;
            error_parts += (*it)->getNameWithState() + " ";
        };

        auto activate_part = [this, &restored_active_part](auto it)
        {
            /// It's not clear what to do if we try to activate part that was removed in transaction.
            /// It may happen only in ReplicatedMergeTree, so let's simply throw LOGICAL_ERROR for now.
            chassert((*it)->version.isRemovalTIDLocked());
            if ((*it)->version.removal_tid_lock == Tx::PrehistoricTID.getHash())
                (*it)->version.unlockRemovalTID(Tx::PrehistoricTID, TransactionInfoContext{getStorageID(), (*it)->name});
            else
                throw Exception(ErrorCodes::LOGICAL_ERROR, "Cannot activate part {} that was removed by transaction ({})",
                                (*it)->name, (*it)->version.removal_tid_lock);

            addPartContributionToColumnAndSecondaryIndexSizes(*it);
            addPartContributionToDataVolume(*it);
            modifyPartState(it, DataPartState::Active); /// iterator is not invalidated here
            restored_active_part = true;
        };

        auto it_middle = data_parts_by_info.lower_bound(part->info);

        /// Restore the leftmost part covered by the part
        if (it_middle != data_parts_by_info.begin())
        {
            auto it = std::prev(it_middle);

            if (part->contains(**it) && is_appropriate_state((*it)->getState()))
            {
                /// Maybe, we must consider part level somehow
                if ((*it)->info.min_block != part->info.min_block)
                    update_error(it);

                if ((*it)->getState() != DataPartState::Active)
                    activate_part(it);

                pos = (*it)->info.max_block + 1;
                restored.push_back((*it)->name);
            }
            else if ((*it)->info.partition_id == part->info.partition_id)
                update_error(it);
            else
                error = true;
        }
        else
            error = true;

        /// Restore "right" parts
        for (auto it = it_middle; it != data_parts_by_info.end() && part->contains(**it); ++it)
        {
            if ((*it)->info.min_block < pos)
                continue;

            if (!is_appropriate_state((*it)->getState()))
            {
                update_error(it);
                continue;
            }

            if ((*it)->info.min_block > pos)
                update_error(it);

            if ((*it)->getState() != DataPartState::Active)
                activate_part(it);

            pos = (*it)->info.max_block + 1;
            restored.push_back((*it)->name);
        }

        if (pos != part->info.max_block + 1)
            error = true;

        for (const String & name : restored)
        {
            LOG_INFO(log, "Activated part {}", name);
        }

        if (error)
        {
            LOG_ERROR(log, "The set of parts restored in place of {} looks incomplete. There might or might not be a data loss.{}", part->name, (error_parts.empty() ? "" : " Suspicious parts: " + error_parts));
        }
    }

    if (removed_active_part || restored_active_part)
        resetObjectColumnsFromActiveParts(lock);
}


void MergeTreeData::tryRemovePartImmediately(DataPartPtr && part)
{
    DataPartPtr part_to_delete;
    {
        auto lock = lockParts();

        auto part_name_with_state = part->getNameWithState();
        LOG_TRACE(log, "Trying to immediately remove part {}", part_name_with_state);

        if (part->getState() != DataPartState::Temporary)
        {
            auto it = data_parts_by_info.find(part->info);
            if (it == data_parts_by_info.end() || (*it).get() != part.get())
                throw Exception("Part " + part->name + " doesn't exist", ErrorCodes::LOGICAL_ERROR);

            part.reset();

            if (!((*it)->getState() == DataPartState::Outdated && it->unique()))
            {
                if ((*it)->getState() != DataPartState::Outdated)
                    LOG_WARNING(log, "Cannot immediately remove part {} because it's not in Outdated state "
                             "usage counter {}", part_name_with_state, it->use_count());

                if (!it->unique())
                    LOG_WARNING(log, "Cannot immediately remove part {} because someone using it right now "
                             "usage counter {}", part_name_with_state, it->use_count());
                return;
            }

            modifyPartState(it, DataPartState::Deleting);

            part_to_delete = *it;
        }
        else
        {
            part_to_delete = std::move(part);
        }
    }

    try
    {
        preparePartForRemoval(part_to_delete)->remove();
    }
    catch (...)
    {
        rollbackDeletingParts({part_to_delete});
        throw;
    }

    removePartsFinally({part_to_delete});
    LOG_TRACE(log, "Removed part {}", part_to_delete->name);
}


size_t MergeTreeData::getTotalActiveSizeInBytes() const
{
    return total_active_size_bytes.load(std::memory_order_acquire);
}


size_t MergeTreeData::getTotalActiveSizeInRows() const
{
    return total_active_size_rows.load(std::memory_order_acquire);
}


size_t MergeTreeData::getPartsCount() const
{
    return total_active_size_parts.load(std::memory_order_acquire);
}


std::pair<size_t, size_t> MergeTreeData::getMaxPartsCountAndSizeForPartitionWithState(DataPartState state) const
{
    auto lock = lockParts();

    size_t cur_parts_count = 0;
    size_t cur_parts_size = 0;
    size_t max_parts_count = 0;
    size_t argmax_parts_size = 0;

    const String * cur_partition_id = nullptr;

    for (const auto & part : getDataPartsStateRange(state))
    {
        if (!cur_partition_id || part->info.partition_id != *cur_partition_id)
        {
            cur_partition_id = &part->info.partition_id;
            cur_parts_count = 0;
            cur_parts_size = 0;
        }

        ++cur_parts_count;
        cur_parts_size += part->getBytesOnDisk();

        if (cur_parts_count > max_parts_count)
        {
            max_parts_count = cur_parts_count;
            argmax_parts_size = cur_parts_size;
        }
    }

    return {max_parts_count, argmax_parts_size};
}


std::pair<size_t, size_t> MergeTreeData::getMaxPartsCountAndSizeForPartition() const
{
    return getMaxPartsCountAndSizeForPartitionWithState(DataPartState::Active);
}


size_t MergeTreeData::getMaxOutdatedPartsCountForPartition() const
{
    return getMaxPartsCountAndSizeForPartitionWithState(DataPartState::Outdated).first;
}


std::optional<Int64> MergeTreeData::getMinPartDataVersion() const
{
    auto lock = lockParts();

    std::optional<Int64> result;
    for (const auto & part : getDataPartsStateRange(DataPartState::Active))
    {
        if (!result || *result > part->info.getDataVersion())
            result = part->info.getDataVersion();
    }

    return result;
}


void MergeTreeData::delayInsertOrThrowIfNeeded(Poco::Event * until, const ContextPtr & query_context) const
{
    const auto settings = getSettings();
    const auto & query_settings = query_context->getSettingsRef();
    const size_t parts_count_in_total = getPartsCount();

    /// check if have too many parts in total
    if (parts_count_in_total >= settings->max_parts_in_total)
    {
        ProfileEvents::increment(ProfileEvents::RejectedInserts);
        throw Exception(
            ErrorCodes::TOO_MANY_PARTS,
            "Too many parts ({}) in all partitions in total. This indicates wrong choice of partition key. The threshold can be modified "
            "with 'max_parts_in_total' setting in <merge_tree> element in config.xml or with per-table setting.",
            toString(parts_count_in_total));
    }

    size_t outdated_parts_over_threshold = 0;
    {
        size_t outdated_parts_count_in_partition = 0;
        if (settings->inactive_parts_to_throw_insert > 0 || settings->inactive_parts_to_delay_insert > 0)
            outdated_parts_count_in_partition = getMaxOutdatedPartsCountForPartition();

        if (settings->inactive_parts_to_throw_insert > 0 && outdated_parts_count_in_partition >= settings->inactive_parts_to_throw_insert)
        {
            ProfileEvents::increment(ProfileEvents::RejectedInserts);
            throw Exception(
                ErrorCodes::TOO_MANY_PARTS,
                "Too many inactive parts ({}). Parts cleaning are processing significantly slower than inserts",
                outdated_parts_count_in_partition);
        }
        if (settings->inactive_parts_to_delay_insert > 0 && outdated_parts_count_in_partition >= settings->inactive_parts_to_delay_insert)
            outdated_parts_over_threshold = outdated_parts_count_in_partition - settings->inactive_parts_to_delay_insert + 1;
    }

    auto [parts_count_in_partition, size_of_partition] = getMaxPartsCountAndSizeForPartition();
    size_t average_part_size = parts_count_in_partition ? size_of_partition / parts_count_in_partition : 0;
    const auto active_parts_to_delay_insert
        = query_settings.parts_to_delay_insert ? query_settings.parts_to_delay_insert : settings->parts_to_delay_insert;
    const auto active_parts_to_throw_insert
        = query_settings.parts_to_throw_insert ? query_settings.parts_to_throw_insert : settings->parts_to_throw_insert;
    size_t active_parts_over_threshold = 0;
    {
        bool parts_are_large_enough_in_average
            = settings->max_avg_part_size_for_too_many_parts && average_part_size > settings->max_avg_part_size_for_too_many_parts;

        if (parts_count_in_partition >= active_parts_to_throw_insert && !parts_are_large_enough_in_average)
        {
            ProfileEvents::increment(ProfileEvents::RejectedInserts);
            throw Exception(
                ErrorCodes::TOO_MANY_PARTS,
                "Too many parts ({} with average size of {}). Merges are processing significantly slower than inserts",
                parts_count_in_partition,
                ReadableSize(average_part_size));
        }
        if (active_parts_to_delay_insert > 0 && parts_count_in_partition >= active_parts_to_delay_insert
            && !parts_are_large_enough_in_average)
            /// if parts_count == parts_to_delay_insert -> we're 1 part over threshold
            active_parts_over_threshold = parts_count_in_partition - active_parts_to_delay_insert + 1;
    }

    /// no need for delay
    if (!active_parts_over_threshold && !outdated_parts_over_threshold)
        return;

    UInt64 delay_milliseconds = 0;
    {
        size_t parts_over_threshold = 0;
        size_t allowed_parts_over_threshold = 1;
        const bool use_active_parts_threshold = (active_parts_over_threshold >= outdated_parts_over_threshold);
        if (use_active_parts_threshold)
        {
            parts_over_threshold = active_parts_over_threshold;
            allowed_parts_over_threshold = active_parts_to_throw_insert - active_parts_to_delay_insert;
        }
        else
        {
            parts_over_threshold = outdated_parts_over_threshold;
            allowed_parts_over_threshold = outdated_parts_over_threshold; /// if throw threshold is not set, will use max delay
            if (settings->inactive_parts_to_throw_insert > 0)
                allowed_parts_over_threshold = settings->inactive_parts_to_throw_insert - settings->inactive_parts_to_delay_insert;
        }

        if (allowed_parts_over_threshold == 0 || parts_over_threshold > allowed_parts_over_threshold) [[unlikely]]
            throw Exception(
                ErrorCodes::LOGICAL_ERROR,
                "Incorrect calculation of {} parts over threshold: allowed_parts_over_threshold={}, parts_over_threshold={}",
                (use_active_parts_threshold ? "active" : "inactive"),
                allowed_parts_over_threshold,
                parts_over_threshold);

        const UInt64 max_delay_milliseconds = (settings->max_delay_to_insert > 0 ? settings->max_delay_to_insert * 1000 : 1000);
        double delay_factor = static_cast<double>(parts_over_threshold) / allowed_parts_over_threshold;
        const UInt64 min_delay_milliseconds = settings->min_delay_to_insert_ms;
        delay_milliseconds = std::max(min_delay_milliseconds, static_cast<UInt64>(max_delay_milliseconds * delay_factor));
    }

    ProfileEvents::increment(ProfileEvents::DelayedInserts);
    ProfileEvents::increment(ProfileEvents::DelayedInsertsMilliseconds, delay_milliseconds);

    CurrentMetrics::Increment metric_increment(CurrentMetrics::DelayedInserts);

    LOG_INFO(log, "Delaying inserting block by {} ms. because there are {} parts and their average size is {}",
        delay_milliseconds, parts_count_in_partition, ReadableSize(average_part_size));

    if (until)
        until->tryWait(delay_milliseconds);
    else
        std::this_thread::sleep_for(std::chrono::milliseconds(static_cast<size_t>(delay_milliseconds)));
}


MergeTreeData::DataPartPtr MergeTreeData::getActiveContainingPart(
    const MergeTreePartInfo & part_info, MergeTreeData::DataPartState state, DataPartsLock & /*lock*/) const
{
    auto current_state_parts_range = getDataPartsStateRange(state);

    /// The part can be covered only by the previous or the next one in data_parts.
    auto it = data_parts_by_state_and_info.lower_bound(DataPartStateAndInfo{state, part_info});

    if (it != current_state_parts_range.end())
    {
        if ((*it)->info == part_info)
            return *it;
        if ((*it)->info.contains(part_info))
            return *it;
    }

    if (it != current_state_parts_range.begin())
    {
        --it;
        if ((*it)->info.contains(part_info))
            return *it;
    }

    return nullptr;
}


void MergeTreeData::swapActivePart(MergeTreeData::DataPartPtr part_copy)
{
    auto lock = lockParts();
    for (auto original_active_part : getDataPartsStateRange(DataPartState::Active)) // NOLINT (copy is intended)
    {
        if (part_copy->name == original_active_part->name)
        {
            auto active_part_it = data_parts_by_info.find(original_active_part->info);
            if (active_part_it == data_parts_by_info.end())
                throw Exception("Cannot swap part '" + part_copy->name + "', no such active part.", ErrorCodes::NO_SUCH_DATA_PART);

            /// We do not check allow_remote_fs_zero_copy_replication here because data may be shared
            /// when allow_remote_fs_zero_copy_replication turned on and off again
            original_active_part->force_keep_shared_data = false;

            if (original_active_part->getDataPartStorage().supportZeroCopyReplication() &&
                part_copy->getDataPartStorage().supportZeroCopyReplication() &&
                original_active_part->getDataPartStorage().getUniqueId() == part_copy->getDataPartStorage().getUniqueId())
            {
                /// May be when several volumes use the same S3/HDFS storage
                original_active_part->force_keep_shared_data = true;
            }

            modifyPartState(original_active_part, DataPartState::DeleteOnDestroy);
            data_parts_indexes.erase(active_part_it);

            auto part_it = data_parts_indexes.insert(part_copy).first;
            modifyPartState(part_it, DataPartState::Active);

            ssize_t diff_bytes = part_copy->getBytesOnDisk() - original_active_part->getBytesOnDisk();
            ssize_t diff_rows = part_copy->rows_count - original_active_part->rows_count;
            increaseDataVolume(diff_bytes, diff_rows, /* parts= */ 0);

            /// Move parts are non replicated operations, so we take lock here.
            /// All other locks are taken in StorageReplicatedMergeTree
            lockSharedData(*part_copy);

            preparePartForRemoval(original_active_part)->writeDeleteOnDestroyMarker();
            return;
        }
    }
    throw Exception("Cannot swap part '" + part_copy->name + "', no such active part.", ErrorCodes::NO_SUCH_DATA_PART);
}


MergeTreeData::DataPartPtr MergeTreeData::getActiveContainingPart(const MergeTreePartInfo & part_info) const
{
    auto lock = lockParts();
    return getActiveContainingPart(part_info, DataPartState::Active, lock);
}

MergeTreeData::DataPartPtr MergeTreeData::getActiveContainingPart(const String & part_name) const
{
    auto part_info = MergeTreePartInfo::fromPartName(part_name, format_version);
    return getActiveContainingPart(part_info);
}

MergeTreeData::DataPartsVector MergeTreeData::getVisibleDataPartsVectorInPartition(ContextPtr local_context, const String & partition_id) const
{
    return getVisibleDataPartsVectorInPartition(local_context->getCurrentTransaction().get(), partition_id);
}


MergeTreeData::DataPartsVector MergeTreeData::getVisibleDataPartsVectorInPartition(
    ContextPtr local_context, const String & partition_id, DataPartsLock & lock) const
{
    return getVisibleDataPartsVectorInPartition(local_context->getCurrentTransaction().get(), partition_id, &lock);
}

MergeTreeData::DataPartsVector MergeTreeData::getVisibleDataPartsVectorInPartition(
    MergeTreeTransaction * txn, const String & partition_id, DataPartsLock * acquired_lock) const
{
    if (txn)
    {
        DataPartStateAndPartitionID active_parts{MergeTreeDataPartState::Active, partition_id};
        DataPartStateAndPartitionID outdated_parts{MergeTreeDataPartState::Outdated, partition_id};
        DataPartsVector res;
        {
            auto lock = (acquired_lock) ? DataPartsLock() : lockParts();
            res.insert(res.end(), data_parts_by_state_and_info.lower_bound(active_parts), data_parts_by_state_and_info.upper_bound(active_parts));
            res.insert(res.end(), data_parts_by_state_and_info.lower_bound(outdated_parts), data_parts_by_state_and_info.upper_bound(outdated_parts));
        }
        filterVisibleDataParts(res, txn->getSnapshot(), txn->tid);
        return res;
    }

    return getDataPartsVectorInPartitionForInternalUsage(MergeTreeDataPartState::Active, partition_id, acquired_lock);
}


MergeTreeData::DataPartsVector MergeTreeData::getDataPartsVectorInPartitionForInternalUsage(const DataPartStates & affordable_states, const String & partition_id, DataPartsLock * acquired_lock) const
{
    auto lock = (acquired_lock) ? DataPartsLock() : lockParts();
    DataPartsVector res;
    for (const auto & state : affordable_states)
    {
        DataPartStateAndPartitionID state_with_partition{state, partition_id};
        res.insert(res.end(), data_parts_by_state_and_info.lower_bound(state_with_partition), data_parts_by_state_and_info.upper_bound(state_with_partition));
    }
    return res;
}

MergeTreeData::DataPartsVector MergeTreeData::getDataPartsVectorInPartitionForInternalUsage(
    const MergeTreeData::DataPartState & state, const String & partition_id, DataPartsLock * acquired_lock) const
{
    DataPartStateAndPartitionID state_with_partition{state, partition_id};

    auto lock = (acquired_lock) ? DataPartsLock() : lockParts();
    return DataPartsVector(
        data_parts_by_state_and_info.lower_bound(state_with_partition),
        data_parts_by_state_and_info.upper_bound(state_with_partition));
}

MergeTreeData::DataPartsVector MergeTreeData::getVisibleDataPartsVectorInPartitions(ContextPtr local_context, const std::unordered_set<String> & partition_ids) const
{
    auto txn = local_context->getCurrentTransaction();
    DataPartsVector res;
    {
        auto lock = lockParts();
        for (const auto & partition_id : partition_ids)
        {
            DataPartStateAndPartitionID active_parts{MergeTreeDataPartState::Active, partition_id};
            insertAtEnd(
                res,
                DataPartsVector(
                    data_parts_by_state_and_info.lower_bound(active_parts),
                    data_parts_by_state_and_info.upper_bound(active_parts)));

            if (txn)
            {
                DataPartStateAndPartitionID outdated_parts{MergeTreeDataPartState::Active, partition_id};

                insertAtEnd(
                    res,
                    DataPartsVector(
                        data_parts_by_state_and_info.lower_bound(outdated_parts),
                        data_parts_by_state_and_info.upper_bound(outdated_parts)));
            }
        }
    }

    if (txn)
        filterVisibleDataParts(res, txn->getSnapshot(), txn->tid);

    return res;
}

MergeTreeData::DataPartPtr MergeTreeData::getPartIfExists(const MergeTreePartInfo & part_info, const MergeTreeData::DataPartStates & valid_states)
{
    auto lock = lockParts();
    return getPartIfExistsUnlocked(part_info, valid_states, lock);
}

MergeTreeData::DataPartPtr MergeTreeData::getPartIfExists(const String & part_name, const MergeTreeData::DataPartStates & valid_states)
{
    auto lock = lockParts();
    return getPartIfExistsUnlocked(part_name, valid_states, lock);
}

MergeTreeData::DataPartPtr MergeTreeData::getPartIfExistsUnlocked(const String & part_name, const DataPartStates & valid_states, DataPartsLock & acquired_lock)
{
    return getPartIfExistsUnlocked(MergeTreePartInfo::fromPartName(part_name, format_version), valid_states, acquired_lock);
}

MergeTreeData::DataPartPtr MergeTreeData::getPartIfExistsUnlocked(const MergeTreePartInfo & part_info, const DataPartStates & valid_states, DataPartsLock & /* acquired_lock */)
{
    auto it = data_parts_by_info.find(part_info);
    if (it == data_parts_by_info.end())
        return nullptr;

    for (auto state : valid_states)
        if ((*it)->getState() == state)
            return *it;

    return nullptr;
}

static void loadPartAndFixMetadataImpl(MergeTreeData::MutableDataPartPtr part)
{
    part->loadColumnsChecksumsIndexes(false, true);
    part->modification_time = part->getDataPartStorage().getLastModified().epochTime();
    part->removeDeleteOnDestroyMarker();
    part->removeVersionMetadata();
}

void MergeTreeData::calculateColumnAndSecondaryIndexSizesImpl()
{
    column_sizes.clear();

    /// Take into account only committed parts
    auto committed_parts_range = getDataPartsStateRange(DataPartState::Active);
    for (const auto & part : committed_parts_range)
        addPartContributionToColumnAndSecondaryIndexSizes(part);
}

void MergeTreeData::addPartContributionToColumnAndSecondaryIndexSizes(const DataPartPtr & part)
{
    for (const auto & column : part->getColumns())
    {
        ColumnSize & total_column_size = column_sizes[column.name];
        ColumnSize part_column_size = part->getColumnSize(column.name);
        total_column_size.add(part_column_size);
    }

    auto indexes_descriptions = getInMemoryMetadataPtr()->secondary_indices;
    for (const auto & index : indexes_descriptions)
    {
        IndexSize & total_secondary_index_size = secondary_index_sizes[index.name];
        IndexSize part_index_size = part->getSecondaryIndexSize(index.name);
        total_secondary_index_size.add(part_index_size);
    }
}

void MergeTreeData::removePartContributionToColumnAndSecondaryIndexSizes(const DataPartPtr & part)
{
    for (const auto & column : part->getColumns())
    {
        ColumnSize & total_column_size = column_sizes[column.name];
        ColumnSize part_column_size = part->getColumnSize(column.name);

        auto log_subtract = [&](size_t & from, size_t value, const char * field)
        {
            if (value > from)
                LOG_ERROR(log, "Possibly incorrect column size subtraction: {} - {} = {}, column: {}, field: {}",
                    from, value, from - value, column.name, field);

            from -= value;
        };

        log_subtract(total_column_size.data_compressed, part_column_size.data_compressed, ".data_compressed");
        log_subtract(total_column_size.data_uncompressed, part_column_size.data_uncompressed, ".data_uncompressed");
        log_subtract(total_column_size.marks, part_column_size.marks, ".marks");
    }

    auto indexes_descriptions = getInMemoryMetadataPtr()->secondary_indices;
    for (const auto & index : indexes_descriptions)
    {
        IndexSize & total_secondary_index_size = secondary_index_sizes[index.name];
        IndexSize part_secondary_index_size = part->getSecondaryIndexSize(index.name);

        auto log_subtract = [&](size_t & from, size_t value, const char * field)
        {
            if (value > from)
                LOG_ERROR(log, "Possibly incorrect index size subtraction: {} - {} = {}, index: {}, field: {}",
                    from, value, from - value, index.name, field);

            from -= value;
        };

        log_subtract(total_secondary_index_size.data_compressed, part_secondary_index_size.data_compressed, ".data_compressed");
        log_subtract(total_secondary_index_size.data_uncompressed, part_secondary_index_size.data_uncompressed, ".data_uncompressed");
        log_subtract(total_secondary_index_size.marks, part_secondary_index_size.marks, ".marks");
    }
}

void MergeTreeData::checkAlterPartitionIsPossible(
    const PartitionCommands & commands, const StorageMetadataPtr & /*metadata_snapshot*/, const Settings & settings) const
{
    for (const auto & command : commands)
    {
        if (command.type == PartitionCommand::DROP_DETACHED_PARTITION
            && !settings.allow_drop_detached)
            throw DB::Exception("Cannot execute query: DROP DETACHED PART is disabled "
                                "(see allow_drop_detached setting)", ErrorCodes::SUPPORT_IS_DISABLED);

        if (command.partition && command.type != PartitionCommand::DROP_DETACHED_PARTITION)
        {
            if (command.part)
            {
                auto part_name = command.partition->as<ASTLiteral &>().value.safeGet<String>();
                /// We are able to parse it
                MergeTreePartInfo::fromPartName(part_name, format_version);
            }
            else
            {
                /// We are able to parse it
                const auto * partition_ast = command.partition->as<ASTPartition>();
                if (partition_ast && partition_ast->all)
                {
                    if (command.type != PartitionCommand::DROP_PARTITION)
                        throw DB::Exception("Only support DETACH PARTITION ALL currently", ErrorCodes::SUPPORT_IS_DISABLED);
                }
                else
                    getPartitionIDFromQuery(command.partition, getContext());
            }
        }
    }
}

void MergeTreeData::checkPartitionCanBeDropped(const ASTPtr & partition, ContextPtr local_context)
{
    DataPartsVector parts_to_remove;
    const auto * partition_ast = partition->as<ASTPartition>();
    if (partition_ast && partition_ast->all)
        parts_to_remove = getVisibleDataPartsVector(local_context);
    else
    {
        const String partition_id = getPartitionIDFromQuery(partition, local_context);
        parts_to_remove = getVisibleDataPartsVectorInPartition(local_context, partition_id);
    }
    UInt64 partition_size = 0;

    for (const auto & part : parts_to_remove)
        partition_size += part->getBytesOnDisk();

    auto table_id = getStorageID();
    getContext()->checkPartitionCanBeDropped(table_id.database_name, table_id.table_name, partition_size);
}

void MergeTreeData::checkPartCanBeDropped(const String & part_name)
{
    auto part = getPartIfExists(part_name, {MergeTreeDataPartState::Active});
    if (!part)
        throw Exception(ErrorCodes::NO_SUCH_DATA_PART, "No part {} in committed state", part_name);

    auto table_id = getStorageID();
    getContext()->checkPartitionCanBeDropped(table_id.database_name, table_id.table_name, part->getBytesOnDisk());
}

void MergeTreeData::movePartitionToDisk(const ASTPtr & partition, const String & name, bool moving_part, ContextPtr local_context)
{
    String partition_id;

    if (moving_part)
        partition_id = partition->as<ASTLiteral &>().value.safeGet<String>();
    else
        partition_id = getPartitionIDFromQuery(partition, local_context);

    DataPartsVector parts;
    if (moving_part)
    {
        auto part_info = MergeTreePartInfo::fromPartName(partition_id, format_version);
        parts.push_back(getActiveContainingPart(part_info));
        if (!parts.back() || parts.back()->name != part_info.getPartNameAndCheckFormat(format_version))
            throw Exception(ErrorCodes::NO_SUCH_DATA_PART, "Part {} is not exists or not active", partition_id);
    }
    else
        parts = getVisibleDataPartsVectorInPartition(local_context, partition_id);

    auto disk = getStoragePolicy()->getDiskByName(name);
    std::erase_if(parts, [&](auto part_ptr)
        {
            return part_ptr->getDataPartStorage().getDiskName() == disk->getName();
        });

    if (parts.empty())
    {
        String no_parts_to_move_message;
        if (moving_part)
            no_parts_to_move_message = "Part '" + partition_id + "' is already on disk '" + disk->getName() + "'";
        else
            no_parts_to_move_message = "All parts of partition '" + partition_id + "' are already on disk '" + disk->getName() + "'";

        throw Exception(no_parts_to_move_message, ErrorCodes::UNKNOWN_DISK);
    }

    if (!movePartsToSpace(parts, std::static_pointer_cast<Space>(disk)))
        throw Exception("Cannot move parts because moves are manually disabled", ErrorCodes::ABORTED);
}


void MergeTreeData::movePartitionToVolume(const ASTPtr & partition, const String & name, bool moving_part, ContextPtr local_context)
{
    String partition_id;

    if (moving_part)
        partition_id = partition->as<ASTLiteral &>().value.safeGet<String>();
    else
        partition_id = getPartitionIDFromQuery(partition, local_context);

    DataPartsVector parts;
    if (moving_part)
    {
        auto part_info = MergeTreePartInfo::fromPartName(partition_id, format_version);
        parts.emplace_back(getActiveContainingPart(part_info));
        if (!parts.back() || parts.back()->name != part_info.getPartNameAndCheckFormat(format_version))
            throw Exception(ErrorCodes::NO_SUCH_DATA_PART, "Part {} is not exists or not active", partition_id);
    }
    else
        parts = getVisibleDataPartsVectorInPartition(local_context, partition_id);

    auto volume = getStoragePolicy()->getVolumeByName(name);
    if (!volume)
        throw Exception(ErrorCodes::UNKNOWN_DISK, "Volume {} does not exists on policy {}", name, getStoragePolicy()->getName());

    if (parts.empty())
        throw Exception(ErrorCodes::NO_SUCH_DATA_PART, "Nothing to move (check that the partition exists).");

    std::erase_if(parts, [&](auto part_ptr)
        {
            for (const auto & disk : volume->getDisks())
            {
                if (part_ptr->getDataPartStorage().getDiskName() == disk->getName())
                {
                    return true;
                }
            }
            return false;
        });

    if (parts.empty())
    {
        String no_parts_to_move_message;
        if (moving_part)
            no_parts_to_move_message = "Part '" + partition_id + "' is already on volume '" + volume->getName() + "'";
        else
            no_parts_to_move_message = "All parts of partition '" + partition_id + "' are already on volume '" + volume->getName() + "'";

        throw Exception(no_parts_to_move_message, ErrorCodes::UNKNOWN_DISK);
    }

    if (!movePartsToSpace(parts, std::static_pointer_cast<Space>(volume)))
        throw Exception("Cannot move parts because moves are manually disabled", ErrorCodes::ABORTED);
}

void MergeTreeData::movePartitionToShard(const ASTPtr & /*partition*/, bool /*move_part*/, const String & /*to*/, ContextPtr /*query_context*/)
{
    throw Exception(ErrorCodes::NOT_IMPLEMENTED, "MOVE PARTITION TO SHARD is not supported by storage {}", getName());
}

void MergeTreeData::fetchPartition(
    const ASTPtr & /*partition*/,
    const StorageMetadataPtr & /*metadata_snapshot*/,
    const String & /*from*/,
    bool /*fetch_part*/,
    ContextPtr /*query_context*/)
{
    throw Exception(ErrorCodes::NOT_IMPLEMENTED, "FETCH PARTITION is not supported by storage {}", getName());
}

Pipe MergeTreeData::alterPartition(
    const StorageMetadataPtr & metadata_snapshot,
    const PartitionCommands & commands,
    ContextPtr query_context)
{
    PartitionCommandsResultInfo result;
    for (const PartitionCommand & command : commands)
    {
        PartitionCommandsResultInfo current_command_results;
        switch (command.type)
        {
            case PartitionCommand::DROP_PARTITION:
            {
                if (command.part)
                {
                    auto part_name = command.partition->as<ASTLiteral &>().value.safeGet<String>();
                    checkPartCanBeDropped(part_name);
                    dropPart(part_name, command.detach, query_context);
                }
                else
                {
                    checkPartitionCanBeDropped(command.partition, query_context);
                    dropPartition(command.partition, command.detach, query_context);
                }
            }
            break;

            case PartitionCommand::DROP_DETACHED_PARTITION:
                dropDetached(command.partition, command.part, query_context);
                break;

            case PartitionCommand::ATTACH_PARTITION:
                current_command_results = attachPartition(command.partition, metadata_snapshot, command.part, query_context);
                break;
            case PartitionCommand::MOVE_PARTITION:
            {
                switch (*command.move_destination_type)
                {
                    case PartitionCommand::MoveDestinationType::DISK:
                        movePartitionToDisk(command.partition, command.move_destination_name, command.part, query_context);
                        break;

                    case PartitionCommand::MoveDestinationType::VOLUME:
                        movePartitionToVolume(command.partition, command.move_destination_name, command.part, query_context);
                        break;

                    case PartitionCommand::MoveDestinationType::TABLE:
                    {
                        String dest_database = query_context->resolveDatabase(command.to_database);
                        auto dest_storage = DatabaseCatalog::instance().getTable({dest_database, command.to_table}, query_context);
                        movePartitionToTable(dest_storage, command.partition, query_context);
                    }
                    break;

                    case PartitionCommand::MoveDestinationType::SHARD:
                    {
                        if (!getSettings()->part_moves_between_shards_enable)
                            throw Exception(ErrorCodes::SUPPORT_IS_DISABLED,
                                            "Moving parts between shards is experimental and work in progress"
                                            ", see part_moves_between_shards_enable setting");
                        movePartitionToShard(command.partition, command.part, command.move_destination_name, query_context);
                    }
                    break;
                }
            }
            break;

            case PartitionCommand::REPLACE_PARTITION:
            {
                if (command.replace)
                    checkPartitionCanBeDropped(command.partition, query_context);
                String from_database = query_context->resolveDatabase(command.from_database);
                auto from_storage = DatabaseCatalog::instance().getTable({from_database, command.from_table}, query_context);
                replacePartitionFrom(from_storage, command.partition, command.replace, query_context);
            }
            break;

            case PartitionCommand::FETCH_PARTITION:
                fetchPartition(command.partition, metadata_snapshot, command.from_zookeeper_path, command.part, query_context);
                break;

            case PartitionCommand::FREEZE_PARTITION:
            {
                auto lock = lockForShare(query_context->getCurrentQueryId(), query_context->getSettingsRef().lock_acquire_timeout);
                current_command_results = freezePartition(command.partition, metadata_snapshot, command.with_name, query_context, lock);
            }
            break;

            case PartitionCommand::FREEZE_ALL_PARTITIONS:
            {
                auto lock = lockForShare(query_context->getCurrentQueryId(), query_context->getSettingsRef().lock_acquire_timeout);
                current_command_results = freezeAll(command.with_name, metadata_snapshot, query_context, lock);
            }
            break;

            case PartitionCommand::UNFREEZE_PARTITION:
            {
                auto lock = lockForShare(query_context->getCurrentQueryId(), query_context->getSettingsRef().lock_acquire_timeout);
                current_command_results = unfreezePartition(command.partition, command.with_name, query_context, lock);
            }
            break;

            case PartitionCommand::UNFREEZE_ALL_PARTITIONS:
            {
                auto lock = lockForShare(query_context->getCurrentQueryId(), query_context->getSettingsRef().lock_acquire_timeout);
                current_command_results = unfreezeAll(command.with_name, query_context, lock);
            }

            break;

            default:
                throw Exception("Uninitialized partition command", ErrorCodes::LOGICAL_ERROR);
        }
        for (auto & command_result : current_command_results)
            command_result.command_type = command.typeToString();
        result.insert(result.end(), current_command_results.begin(), current_command_results.end());
    }

    if (query_context->getSettingsRef().alter_partition_verbose_result)
        return convertCommandsResultToSource(result);

    return {};
}


void MergeTreeData::backupData(BackupEntriesCollector & backup_entries_collector, const String & data_path_in_backup, const std::optional<ASTs> & partitions)
{
    auto local_context = backup_entries_collector.getContext();

    DataPartsVector data_parts;
    if (partitions)
        data_parts = getVisibleDataPartsVectorInPartitions(local_context, getPartitionIDsFromQuery(*partitions, local_context));
    else
        data_parts = getVisibleDataPartsVector(local_context);

    backup_entries_collector.addBackupEntries(backupParts(data_parts, data_path_in_backup, local_context));
}

BackupEntries MergeTreeData::backupParts(const DataPartsVector & data_parts, const String & data_path_in_backup, const ContextPtr & local_context)
{
    BackupEntries backup_entries;
    std::map<DiskPtr, std::shared_ptr<TemporaryFileOnDisk>> temp_dirs;
    TableLockHolder table_lock;

    for (const auto & part : data_parts)
    {
        /// Hard links is the default way to ensure that we'll be keeping access to the files of parts.
        bool make_temporary_hard_links = true;
        bool hold_storage_and_part_ptrs = false;
        bool hold_table_lock = false;

        if (getStorageID().hasUUID())
        {
            /// Tables in atomic databases have UUIDs. When using atomic database we don't have to create hard links to make a backup,
            /// we can just hold smart pointers to a storage and to data parts instead. That's enough to protect those files from deleting
            /// until the backup is done (see the calls `part.unique()` in grabOldParts() and table.unique() in DatabaseCatalog).
            make_temporary_hard_links = false;
            hold_storage_and_part_ptrs = true;
        }
        else if (supportsReplication() && part->getDataPartStorage().supportZeroCopyReplication() && getSettings()->allow_remote_fs_zero_copy_replication)
        {
            /// Hard links don't work correctly with zero copy replication.
            make_temporary_hard_links = false;
            hold_storage_and_part_ptrs = true;
            hold_table_lock = true;
        }

        if (hold_table_lock && !table_lock)
            table_lock = lockForShare(local_context->getCurrentQueryId(), local_context->getSettingsRef().lock_acquire_timeout);

        BackupEntries backup_entries_from_part;
        part->getDataPartStorage().backup(
            part->checksums,
            part->getFileNamesWithoutChecksums(),
            data_path_in_backup,
            backup_entries_from_part,
            make_temporary_hard_links,
            &temp_dirs);

        auto projection_parts = part->getProjectionParts();
        for (const auto & [projection_name, projection_part] : projection_parts)
        {
            projection_part->getDataPartStorage().backup(
                projection_part->checksums,
                projection_part->getFileNamesWithoutChecksums(),
                fs::path{data_path_in_backup} / part->name,
                backup_entries_from_part,
                make_temporary_hard_links,
                &temp_dirs);
        }

        if (hold_storage_and_part_ptrs)
        {
            /// Wrap backup entries with smart pointers to data parts and to the storage itself
            /// (we'll be holding those smart pointers for as long as we'll be using the backup entries).
            auto storage_and_part = std::make_pair(shared_from_this(), part);
            if (hold_table_lock)
                wrapBackupEntriesWith(backup_entries_from_part, std::make_pair(storage_and_part, table_lock));
            else
                wrapBackupEntriesWith(backup_entries_from_part, storage_and_part);
        }

        insertAtEnd(backup_entries, std::move(backup_entries_from_part));
    }

    return backup_entries;
}

void MergeTreeData::restoreDataFromBackup(RestorerFromBackup & restorer, const String & data_path_in_backup, const std::optional<ASTs> & partitions)
{
    auto backup = restorer.getBackup();
    if (!backup->hasFiles(data_path_in_backup))
        return;

    if (!restorer.isNonEmptyTableAllowed() && getTotalActiveSizeInBytes() && backup->hasFiles(data_path_in_backup))
        restorer.throwTableIsNotEmpty(getStorageID());

    restorePartsFromBackup(restorer, data_path_in_backup, partitions);
}

class MergeTreeData::RestoredPartsHolder
{
public:
    RestoredPartsHolder(const std::shared_ptr<MergeTreeData> & storage_, const BackupPtr & backup_, size_t num_parts_)
        : storage(storage_), backup(backup_), num_parts(num_parts_)
    {
    }

    BackupPtr getBackup() const { return backup; }

    void setNumParts(size_t num_parts_)
    {
        std::lock_guard lock{mutex};
        num_parts = num_parts_;
        attachIfAllPartsRestored();
    }

    void addPart(MutableDataPartPtr part)
    {
        std::lock_guard lock{mutex};
        parts.emplace_back(part);
        attachIfAllPartsRestored();
    }

    String getTemporaryDirectory(const DiskPtr & disk)
    {
        std::lock_guard lock{mutex};
        auto it = temp_dirs.find(disk);
        if (it == temp_dirs.end())
            it = temp_dirs.emplace(disk, std::make_shared<TemporaryFileOnDisk>(disk, "tmp/")).first;
        return it->second->getPath();
    }

private:
    void attachIfAllPartsRestored()
    {
        if (!num_parts || (parts.size() < num_parts))
            return;

        /// Sort parts by min_block (because we need to preserve the order of parts).
        std::sort(
            parts.begin(),
            parts.end(),
            [](const MutableDataPartPtr & lhs, const MutableDataPartPtr & rhs) { return lhs->info.min_block < rhs->info.min_block; });

        storage->attachRestoredParts(std::move(parts));
        parts.clear();
        temp_dirs.clear();
        num_parts = 0;
    }

    std::shared_ptr<MergeTreeData> storage;
    BackupPtr backup;
    size_t num_parts = 0;
    MutableDataPartsVector parts;
    std::map<DiskPtr, std::shared_ptr<TemporaryFileOnDisk>> temp_dirs;
    mutable std::mutex mutex;
};

void MergeTreeData::restorePartsFromBackup(RestorerFromBackup & restorer, const String & data_path_in_backup, const std::optional<ASTs> & partitions)
{
    std::optional<std::unordered_set<String>> partition_ids;
    if (partitions)
        partition_ids = getPartitionIDsFromQuery(*partitions, restorer.getContext());

    auto backup = restorer.getBackup();
    Strings part_names = backup->listFiles(data_path_in_backup);
    boost::remove_erase(part_names, "mutations");

    auto restored_parts_holder
        = std::make_shared<RestoredPartsHolder>(std::static_pointer_cast<MergeTreeData>(shared_from_this()), backup, part_names.size());

    fs::path data_path_in_backup_fs = data_path_in_backup;
    size_t num_parts = 0;

    for (const String & part_name : part_names)
    {
        const auto part_info = MergeTreePartInfo::tryParsePartName(part_name, format_version);
        if (!part_info)
        {
            throw Exception(ErrorCodes::CANNOT_RESTORE_TABLE, "File name {} is not a part's name",
                            String{data_path_in_backup_fs / part_name});
        }

        if (partition_ids && !partition_ids->contains(part_info->partition_id))
            continue;

        restorer.addDataRestoreTask(
            [storage = std::static_pointer_cast<MergeTreeData>(shared_from_this()),
             backup,
             part_path_in_backup = data_path_in_backup_fs / part_name,
             part_info=*part_info,
             restored_parts_holder]
            { storage->restorePartFromBackup(restored_parts_holder, part_info, part_path_in_backup); });

        ++num_parts;
    }

    restored_parts_holder->setNumParts(num_parts);
}

void MergeTreeData::restorePartFromBackup(std::shared_ptr<RestoredPartsHolder> restored_parts_holder, const MergeTreePartInfo & part_info, const String & part_path_in_backup) const
{
    String part_name = part_info.getPartNameAndCheckFormat(format_version);
    auto backup = restored_parts_holder->getBackup();

    UInt64 total_size_of_part = 0;
    Strings filenames = backup->listFiles(part_path_in_backup, /* recursive= */ true);
    fs::path part_path_in_backup_fs = part_path_in_backup;
    for (const String & filename : filenames)
        total_size_of_part += backup->getFileSize(part_path_in_backup_fs / filename);

    std::shared_ptr<IReservation> reservation = getStoragePolicy()->reserveAndCheck(total_size_of_part);
    auto disk = reservation->getDisk();

    fs::path temp_dir = restored_parts_holder->getTemporaryDirectory(disk);
    fs::path temp_part_dir = temp_dir / part_path_in_backup_fs.relative_path();
    disk->createDirectories(temp_part_dir);

    /// For example:
    /// part_name = 0_1_1_0
    /// part_path_in_backup = /data/test/table/0_1_1_0
    /// tmp_dir = tmp/1aaaaaa
    /// tmp_part_dir = tmp/1aaaaaa/data/test/table/0_1_1_0

    /// Subdirectories in the part's directory. It's used to restore projections.
    std::unordered_set<String> subdirs;

    for (const String & filename : filenames)
    {
        /// Needs to create subdirectories before copying the files. Subdirectories are used to represent projections.
        auto separator_pos = filename.rfind('/');
        if (separator_pos != String::npos)
        {
            String subdir = filename.substr(0, separator_pos);
            if (subdirs.emplace(subdir).second)
                disk->createDirectories(temp_part_dir / subdir);
        }

        /// TODO Transactions: Decide what to do with version metadata (if any). Let's just skip it for now.
        if (filename.ends_with(IMergeTreeDataPart::TXN_VERSION_METADATA_FILE_NAME))
            continue;

        auto backup_entry = backup->readFile(part_path_in_backup_fs / filename);
        auto read_buffer = backup_entry->getReadBuffer();
        auto write_buffer = disk->writeFile(temp_part_dir / filename);
        copyData(*read_buffer, *write_buffer);
        write_buffer->finalize();
        reservation->update(reservation->getSize() - backup_entry->getSize());
    }

    auto single_disk_volume = std::make_shared<SingleDiskVolume>(disk->getName(), disk, 0);
    auto data_part_storage = std::make_shared<DataPartStorageOnDisk>(single_disk_volume, temp_part_dir.parent_path(), part_name);
    auto part = createPart(part_name, part_info, data_part_storage);
    part->version.setCreationTID(Tx::PrehistoricTID, nullptr);
    part->loadColumnsChecksumsIndexes(false, true);

    restored_parts_holder->addPart(part);
}


String MergeTreeData::getPartitionIDFromQuery(const ASTPtr & ast, ContextPtr local_context, DataPartsLock * acquired_lock) const
{
    const auto & partition_ast = ast->as<ASTPartition &>();

    if (partition_ast.all)
        throw Exception("Only Support DETACH PARTITION ALL currently", ErrorCodes::SUPPORT_IS_DISABLED);

    if (!partition_ast.value)
    {
        MergeTreePartInfo::validatePartitionID(partition_ast.id, format_version);
        return partition_ast.id;
    }

    if (format_version < MERGE_TREE_DATA_MIN_FORMAT_VERSION_WITH_CUSTOM_PARTITIONING)
    {
        /// Month-partitioning specific - partition ID can be passed in the partition value.
        const auto * partition_lit = partition_ast.value->as<ASTLiteral>();
        if (partition_lit && partition_lit->value.getType() == Field::Types::String)
        {
            String partition_id = partition_lit->value.get<String>();
            MergeTreePartInfo::validatePartitionID(partition_id, format_version);
            return partition_id;
        }
    }

    /// Re-parse partition key fields using the information about expected field types.
    auto metadata_snapshot = getInMemoryMetadataPtr();
    const Block & key_sample_block = metadata_snapshot->getPartitionKey().sample_block;
    size_t fields_count = key_sample_block.columns();
    if (partition_ast.fields_count != fields_count)
        throw Exception(ErrorCodes::INVALID_PARTITION_VALUE,
                        "Wrong number of fields in the partition expression: {}, must be: {}",
                        partition_ast.fields_count, fields_count);

    Row partition_row(fields_count);
    if (fields_count == 0)
    {
        /// Function tuple(...) requires at least one argument, so empty key is a special case
        assert(!partition_ast.fields_count);
        assert(typeid_cast<ASTFunction *>(partition_ast.value.get()));
        assert(partition_ast.value->as<ASTFunction>()->name == "tuple");
        assert(partition_ast.value->as<ASTFunction>()->arguments);
        auto args = partition_ast.value->as<ASTFunction>()->arguments;
        if (!args)
            throw Exception(ErrorCodes::BAD_ARGUMENTS, "Expected at least one argument in partition AST");
        bool empty_tuple = partition_ast.value->as<ASTFunction>()->arguments->children.empty();
        if (!empty_tuple)
            throw Exception(ErrorCodes::INVALID_PARTITION_VALUE, "Partition key is empty, expected 'tuple()' as partition key");
    }
    else if (fields_count == 1)
    {
        ASTPtr partition_value_ast = partition_ast.value;
        if (auto * tuple = partition_value_ast->as<ASTFunction>())
        {
            assert(tuple->name == "tuple");
            assert(tuple->arguments);
            assert(tuple->arguments->children.size() == 1);
            partition_value_ast = tuple->arguments->children[0];
        }
        /// Simple partition key, need to evaluate and cast
        Field partition_key_value = evaluateConstantExpression(partition_value_ast, local_context).first;
        partition_row[0] = convertFieldToTypeOrThrow(partition_key_value, *key_sample_block.getByPosition(0).type);
    }
    else
    {
        /// Complex key, need to evaluate, untuple and cast
        Field partition_key_value = evaluateConstantExpression(partition_ast.value, local_context).first;
        if (partition_key_value.getType() != Field::Types::Tuple)
            throw Exception(ErrorCodes::INVALID_PARTITION_VALUE,
                            "Expected tuple for complex partition key, got {}", partition_key_value.getTypeName());

        const Tuple & tuple = partition_key_value.get<Tuple>();
        if (tuple.size() != fields_count)
            throw Exception(ErrorCodes::LOGICAL_ERROR,
                            "Wrong number of fields in the partition expression: {}, must be: {}", tuple.size(), fields_count);

        for (size_t i = 0; i < fields_count; ++i)
            partition_row[i] = convertFieldToTypeOrThrow(tuple[i], *key_sample_block.getByPosition(i).type);
    }

    MergeTreePartition partition(std::move(partition_row));
    String partition_id = partition.getID(*this);

    {
        auto data_parts_lock = (acquired_lock) ? DataPartsLock() : lockParts();
        DataPartPtr existing_part_in_partition = getAnyPartInPartition(partition_id, data_parts_lock);
        if (existing_part_in_partition && existing_part_in_partition->partition.value != partition.value)
        {
            WriteBufferFromOwnString buf;
            partition.serializeText(*this, buf, FormatSettings{});
            throw Exception(ErrorCodes::LOGICAL_ERROR, "Parsed partition value: {} "
                            "doesn't match partition value for an existing part with the same partition ID: {}",
                            buf.str(), existing_part_in_partition->name);
        }
    }

    return partition_id;
}


DataPartsVector MergeTreeData::getVisibleDataPartsVector(ContextPtr local_context) const
{
    return getVisibleDataPartsVector(local_context->getCurrentTransaction());
}

DataPartsVector MergeTreeData::getVisibleDataPartsVectorUnlocked(ContextPtr local_context, const DataPartsLock & lock) const
{
    DataPartsVector res;
    if (const auto * txn = local_context->getCurrentTransaction().get())
    {
        res = getDataPartsVectorForInternalUsage({DataPartState::Active, DataPartState::Outdated}, lock);
        filterVisibleDataParts(res, txn->getSnapshot(), txn->tid);
    }
    else
    {
        res = getDataPartsVectorForInternalUsage({DataPartState::Active}, lock);
    }
    return res;
}

MergeTreeData::DataPartsVector MergeTreeData::getVisibleDataPartsVector(const MergeTreeTransactionPtr & txn) const
{
    DataPartsVector res;
    if (txn)
    {
        res = getDataPartsVectorForInternalUsage({DataPartState::Active, DataPartState::Outdated});
        filterVisibleDataParts(res, txn->getSnapshot(), txn->tid);
    }
    else
    {
        res = getDataPartsVectorForInternalUsage();
    }
    return res;
}

MergeTreeData::DataPartsVector MergeTreeData::getVisibleDataPartsVector(CSN snapshot_version, TransactionID current_tid) const
{
    auto res = getDataPartsVectorForInternalUsage({DataPartState::Active, DataPartState::Outdated});
    filterVisibleDataParts(res, snapshot_version, current_tid);
    return res;
}

void MergeTreeData::filterVisibleDataParts(DataPartsVector & maybe_visible_parts, CSN snapshot_version, TransactionID current_tid) const
{
    [[maybe_unused]] size_t total_size = maybe_visible_parts.size();

    auto need_remove_pred = [snapshot_version, &current_tid] (const DataPartPtr & part) -> bool
    {
        return !part->version.isVisible(snapshot_version, current_tid);
    };

    std::erase_if(maybe_visible_parts, need_remove_pred);
    [[maybe_unused]] size_t visible_size = maybe_visible_parts.size();

    LOG_TEST(log, "Got {} parts (of {}) visible in snapshot {} (TID {}): {}",
             visible_size, total_size, snapshot_version, current_tid, fmt::join(getPartsNames(maybe_visible_parts), ", "));
}


std::unordered_set<String> MergeTreeData::getPartitionIDsFromQuery(const ASTs & asts, ContextPtr local_context) const
{
    std::unordered_set<String> partition_ids;
    for (const auto & ast : asts)
        partition_ids.emplace(getPartitionIDFromQuery(ast, local_context));
    return partition_ids;
}

std::set<String> MergeTreeData::getPartitionIdsAffectedByCommands(
    const MutationCommands & commands, ContextPtr query_context) const
{
    std::set<String> affected_partition_ids;

    for (const auto & command : commands)
    {
        if (!command.partition)
        {
            affected_partition_ids.clear();
            break;
        }

        affected_partition_ids.insert(
            getPartitionIDFromQuery(command.partition, query_context)
        );
    }

    return affected_partition_ids;
}

std::unordered_set<String> MergeTreeData::getAllPartitionIds() const
{
    auto lock = lockParts();
    std::unordered_set<String> res;
    std::string_view prev_id;
    for (const auto & part : getDataPartsStateRange(DataPartState::Active))
    {
        if (prev_id == part->info.partition_id)
            continue;

        res.insert(part->info.partition_id);
        prev_id = part->info.partition_id;
    }
    return res;
}


MergeTreeData::DataPartsVector MergeTreeData::getDataPartsVectorForInternalUsage(
    const DataPartStates & affordable_states, const DataPartsLock & /*lock*/, DataPartStateVector * out_states) const
{
    DataPartsVector res;
    DataPartsVector buf;

    for (auto state : affordable_states)
    {
        auto range = getDataPartsStateRange(state);
        std::swap(buf, res);
        res.clear();
        std::merge(range.begin(), range.end(), buf.begin(), buf.end(), std::back_inserter(res), LessDataPart()); //-V783
    }

    if (out_states != nullptr)
    {
        out_states->resize(res.size());
        for (size_t i = 0; i < res.size(); ++i)
            (*out_states)[i] = res[i]->getState();
    }

    return res;
}

MergeTreeData::DataPartsVector
MergeTreeData::getDataPartsVectorForInternalUsage(const DataPartStates & affordable_states, DataPartStateVector * out_states) const
{
    auto lock = lockParts();
    return getDataPartsVectorForInternalUsage(affordable_states, lock, out_states);
}

MergeTreeData::ProjectionPartsVector
MergeTreeData::getProjectionPartsVectorForInternalUsage(const DataPartStates & affordable_states, DataPartStateVector * out_states) const
{
    auto lock = lockParts();
    ProjectionPartsVector res;
    for (auto state : affordable_states)
    {
        auto range = getDataPartsStateRange(state);
        for (const auto & part : range)
        {
            res.data_parts.push_back(part);
            for (const auto & [_, projection_part] : part->getProjectionParts())
                res.projection_parts.push_back(projection_part);
        }
    }

    if (out_states != nullptr)
    {
        out_states->resize(res.projection_parts.size());
        for (size_t i = 0; i < res.projection_parts.size(); ++i)
            (*out_states)[i] = res.projection_parts[i]->getParentPart()->getState();
    }

    return res;
}

MergeTreeData::DataPartsVector MergeTreeData::getAllDataPartsVector(MergeTreeData::DataPartStateVector * out_states) const
{
    DataPartsVector res;
    auto lock = lockParts();
    res.assign(data_parts_by_info.begin(), data_parts_by_info.end());
    if (out_states != nullptr)
    {
        out_states->resize(res.size());
        for (size_t i = 0; i < res.size(); ++i)
            (*out_states)[i] = res[i]->getState();
    }

    return res;
}

bool MergeTreeData::supportsLightweightDelete() const
{
    auto lock = lockParts();
    for (const auto & part : data_parts_by_info)
    {
        if (!part->supportLightweightDeleteMutate())
            return false;
    }
    return true;
}

MergeTreeData::ProjectionPartsVector MergeTreeData::getAllProjectionPartsVector(MergeTreeData::DataPartStateVector * out_states) const
{
    ProjectionPartsVector res;
    auto lock = lockParts();
    for (const auto & part : data_parts_by_info)
    {
        res.data_parts.push_back(part);
        for (const auto & [p_name, projection_part] : part->getProjectionParts())
            res.projection_parts.push_back(projection_part);
    }

    if (out_states != nullptr)
    {
        out_states->resize(res.projection_parts.size());
        for (size_t i = 0; i < res.projection_parts.size(); ++i)
            (*out_states)[i] = res.projection_parts[i]->getParentPart()->getState();
    }
    return res;
}

DetachedPartsInfo MergeTreeData::getDetachedParts() const
{
    DetachedPartsInfo res;

    for (const auto & disk : getDisks())
    {
        String detached_path = fs::path(relative_data_path) / MergeTreeData::DETACHED_DIR_NAME;

        /// Note: we don't care about TOCTOU issue here.
        if (disk->exists(detached_path))
        {
            for (auto it = disk->iterateDirectory(detached_path); it->isValid(); it->next())
            {
                res.push_back(DetachedPartInfo::parseDetachedPartName(disk, it->name(), format_version));
            }
        }
    }
    return res;
}

void MergeTreeData::validateDetachedPartName(const String & name)
{
    if (name.find('/') != std::string::npos || name == "." || name == "..")
        throw DB::Exception("Invalid part name '" + name + "'", ErrorCodes::INCORRECT_FILE_NAME);

    if (startsWith(name, "attaching_") || startsWith(name, "deleting_"))
        throw DB::Exception("Cannot drop part " + name + ": "
                            "most likely it is used by another DROP or ATTACH query.",
                            ErrorCodes::BAD_DATA_PART_NAME);
}

void MergeTreeData::dropDetached(const ASTPtr & partition, bool part, ContextPtr local_context)
{
    PartsTemporaryRename renamed_parts(*this, "detached/");

    if (part)
    {
        String part_name = partition->as<ASTLiteral &>().value.safeGet<String>();
        validateDetachedPartName(part_name);
        auto disk = getDiskForDetachedPart(part_name);
        renamed_parts.addPart(part_name, "deleting_" + part_name, disk);
    }
    else
    {
        String partition_id = getPartitionIDFromQuery(partition, local_context);
        DetachedPartsInfo detached_parts = getDetachedParts();
        for (const auto & part_info : detached_parts)
            if (part_info.valid_name && part_info.partition_id == partition_id
                && part_info.prefix != "attaching" && part_info.prefix != "deleting")
                renamed_parts.addPart(part_info.dir_name, "deleting_" + part_info.dir_name, part_info.disk);
    }

    LOG_DEBUG(log, "Will drop {} detached parts.", renamed_parts.old_and_new_names.size());

    renamed_parts.tryRenameAll();

    for (auto & [old_name, new_name, disk] : renamed_parts.old_and_new_names)
    {
        bool keep_shared = removeDetachedPart(disk, fs::path(relative_data_path) / "detached" / new_name / "", old_name);
        LOG_DEBUG(log, "Dropped detached part {}, keep shared data: {}", old_name, keep_shared);
        old_name.clear();
    }
}

MergeTreeData::MutableDataPartsVector MergeTreeData::tryLoadPartsToAttach(const ASTPtr & partition, bool attach_part,
        ContextPtr local_context, PartsTemporaryRename & renamed_parts)
{
    const String source_dir = "detached/";

    std::map<String, DiskPtr> name_to_disk;

    /// Let's compose a list of parts that should be added.
    if (attach_part)
    {
        const String part_id = partition->as<ASTLiteral &>().value.safeGet<String>();
        validateDetachedPartName(part_id);
        auto disk = getDiskForDetachedPart(part_id);
        renamed_parts.addPart(part_id, "attaching_" + part_id, disk);

        if (MergeTreePartInfo::tryParsePartName(part_id, format_version))
            name_to_disk[part_id] = getDiskForDetachedPart(part_id);
    }
    else
    {
        String partition_id = getPartitionIDFromQuery(partition, local_context);
        LOG_DEBUG(log, "Looking for parts for partition {} in {}", partition_id, source_dir);

        ActiveDataPartSet active_parts(format_version);

        auto detached_parts = getDetachedParts();
        auto new_end_it = std::remove_if(detached_parts.begin(), detached_parts.end(), [&partition_id](const DetachedPartInfo & part_info)
        {
            return !part_info.valid_name || !part_info.prefix.empty() || part_info.partition_id != partition_id;
        });
        detached_parts.resize(std::distance(detached_parts.begin(), new_end_it));

        for (const auto & part_info : detached_parts)
        {
            LOG_DEBUG(log, "Found part {}", part_info.dir_name);
            active_parts.add(part_info.dir_name);
        }

        LOG_DEBUG(log, "{} of them are active", active_parts.size());

        /// Inactive parts are renamed so they can not be attached in case of repeated ATTACH.
        for (const auto & part_info : detached_parts)
        {
            const String containing_part = active_parts.getContainingPart(part_info.dir_name);

            LOG_DEBUG(log, "Found containing part {} for part {}", containing_part, part_info.dir_name);

            if (!containing_part.empty() && containing_part != part_info.dir_name)
                part_info.disk->moveDirectory(fs::path(relative_data_path) / source_dir / part_info.dir_name,
                    fs::path(relative_data_path) / source_dir / ("inactive_" + part_info.dir_name));
            else
                renamed_parts.addPart(part_info.dir_name, "attaching_" + part_info.dir_name, part_info.disk);
        }
    }


    /// Try to rename all parts before attaching to prevent race with DROP DETACHED and another ATTACH.
    renamed_parts.tryRenameAll();

    /// Synchronously check that added parts exist and are not broken. We will write checksums.txt if it does not exist.
    LOG_DEBUG(log, "Checking {} parts", renamed_parts.old_and_new_names.size());
    MutableDataPartsVector loaded_parts;
    loaded_parts.reserve(renamed_parts.old_and_new_names.size());

    for (const auto & [old_name, new_name, disk] : renamed_parts.old_and_new_names)
    {
        LOG_DEBUG(log, "Checking part {}", new_name);

        auto single_disk_volume = std::make_shared<SingleDiskVolume>("volume_" + old_name, disk);
        auto data_part_storage = std::make_shared<DataPartStorageOnDisk>(single_disk_volume, relative_data_path, source_dir + new_name);
        MutableDataPartPtr part = createPart(old_name, data_part_storage);

        loadPartAndFixMetadataImpl(part);
        loaded_parts.push_back(part);
    }

    return loaded_parts;
}

namespace
{

inline ReservationPtr checkAndReturnReservation(UInt64 expected_size, ReservationPtr reservation)
{
    if (reservation)
        return reservation;

    throw Exception(fmt::format("Cannot reserve {}, not enough space", ReadableSize(expected_size)), ErrorCodes::NOT_ENOUGH_SPACE);
}

}

ReservationPtr MergeTreeData::reserveSpace(UInt64 expected_size) const
{
    expected_size = std::max(RESERVATION_MIN_ESTIMATION_SIZE, expected_size);
    return getStoragePolicy()->reserveAndCheck(expected_size);
}

ReservationPtr MergeTreeData::reserveSpace(UInt64 expected_size, SpacePtr space)
{
    expected_size = std::max(RESERVATION_MIN_ESTIMATION_SIZE, expected_size);
    auto reservation = tryReserveSpace(expected_size, space);
    return checkAndReturnReservation(expected_size, std::move(reservation));
}

ReservationPtr MergeTreeData::reserveSpace(UInt64 expected_size, const IDataPartStorage & data_part_storage)
{
    expected_size = std::max(RESERVATION_MIN_ESTIMATION_SIZE, expected_size);
    return data_part_storage.reserve(expected_size);
}

ReservationPtr MergeTreeData::tryReserveSpace(UInt64 expected_size, const IDataPartStorage & data_part_storage)
{
    expected_size = std::max(RESERVATION_MIN_ESTIMATION_SIZE, expected_size);
    return data_part_storage.tryReserve(expected_size);
}

ReservationPtr MergeTreeData::tryReserveSpace(UInt64 expected_size, SpacePtr space)
{
    expected_size = std::max(RESERVATION_MIN_ESTIMATION_SIZE, expected_size);
    return space->reserve(expected_size);
}

ReservationPtr MergeTreeData::reserveSpacePreferringTTLRules(
    const StorageMetadataPtr & metadata_snapshot,
    UInt64 expected_size,
    const IMergeTreeDataPart::TTLInfos & ttl_infos,
    time_t time_of_move,
    size_t min_volume_index,
    bool is_insert,
    DiskPtr selected_disk) const
{
    expected_size = std::max(RESERVATION_MIN_ESTIMATION_SIZE, expected_size);

    ReservationPtr reservation = tryReserveSpacePreferringTTLRules(
        metadata_snapshot, expected_size, ttl_infos, time_of_move, min_volume_index, is_insert, selected_disk);

    return checkAndReturnReservation(expected_size, std::move(reservation));
}

ReservationPtr MergeTreeData::tryReserveSpacePreferringTTLRules(
    const StorageMetadataPtr & metadata_snapshot,
    UInt64 expected_size,
    const IMergeTreeDataPart::TTLInfos & ttl_infos,
    time_t time_of_move,
    size_t min_volume_index,
    bool is_insert,
    DiskPtr selected_disk) const
{
    expected_size = std::max(RESERVATION_MIN_ESTIMATION_SIZE, expected_size);
    ReservationPtr reservation;

    auto move_ttl_entry = selectTTLDescriptionForTTLInfos(metadata_snapshot->getMoveTTLs(), ttl_infos.moves_ttl, time_of_move, true);

    if (move_ttl_entry)
    {
        LOG_TRACE(log, "Trying to reserve {} to apply a TTL rule. Will try to reserve in the destination", ReadableSize(expected_size));
        SpacePtr destination_ptr = getDestinationForMoveTTL(*move_ttl_entry);
        bool perform_ttl_move_on_insert = is_insert && destination_ptr && shouldPerformTTLMoveOnInsert(destination_ptr);

        if (!destination_ptr)
        {
            if (move_ttl_entry->destination_type == DataDestinationType::VOLUME && !move_ttl_entry->if_exists)
                LOG_WARNING(
                    log,
                    "Would like to reserve space on volume '{}' by TTL rule of table '{}' but volume was not found",
                    move_ttl_entry->destination_name,
                    *std::atomic_load(&log_name));
            else if (move_ttl_entry->destination_type == DataDestinationType::DISK && !move_ttl_entry->if_exists)
                LOG_WARNING(
                    log,
                    "Would like to reserve space on disk '{}' by TTL rule of table '{}' but disk was not found",
                    move_ttl_entry->destination_name,
                    *std::atomic_load(&log_name));
        }
        else if (is_insert && !perform_ttl_move_on_insert)
        {
            LOG_TRACE(
                log,
                "TTL move on insert to {} {} for table {} is disabled",
                (move_ttl_entry->destination_type == DataDestinationType::VOLUME ? "volume" : "disk"),
                move_ttl_entry->destination_name,
                *std::atomic_load(&log_name));
        }
        else
        {
            reservation = destination_ptr->reserve(expected_size);
            if (reservation)
            {
                return reservation;
            }
            else
            {
                if (move_ttl_entry->destination_type == DataDestinationType::VOLUME)
                    LOG_WARNING(
                        log,
                        "Would like to reserve space on volume '{}' by TTL rule of table '{}' but there is not enough space",
                        move_ttl_entry->destination_name,
                        *std::atomic_load(&log_name));
                else if (move_ttl_entry->destination_type == DataDestinationType::DISK)
                    LOG_WARNING(
                        log,
                        "Would like to reserve space on disk '{}' by TTL rule of table '{}' but there is not enough space",
                        move_ttl_entry->destination_name,
                        *std::atomic_load(&log_name));
            }
        }
    }

    // Prefer selected_disk
    if (selected_disk)
    {
        LOG_TRACE(
            log,
            "Trying to reserve {} on the selected disk: {} (with type {})",
            ReadableSize(expected_size),
            selected_disk->getName(),
            toString(selected_disk->getDataSourceDescription().type));
        reservation = selected_disk->reserve(expected_size);
    }

    if (!reservation)
    {
        LOG_TRACE(log, "Trying to reserve {} using storage policy from min volume index {}", ReadableSize(expected_size), min_volume_index);
        reservation = getStoragePolicy()->reserve(expected_size, min_volume_index);
    }

    return reservation;
}

SpacePtr MergeTreeData::getDestinationForMoveTTL(const TTLDescription & move_ttl) const
{
    auto policy = getStoragePolicy();
    if (move_ttl.destination_type == DataDestinationType::VOLUME)
        return policy->tryGetVolumeByName(move_ttl.destination_name);
    else if (move_ttl.destination_type == DataDestinationType::DISK)
        return policy->tryGetDiskByName(move_ttl.destination_name);
    else
        return {};
}

bool MergeTreeData::shouldPerformTTLMoveOnInsert(const SpacePtr & move_destination) const
{
    if (move_destination->isVolume())
    {
        auto volume = std::static_pointer_cast<IVolume>(move_destination);
        return volume->perform_ttl_move_on_insert;
    }
    if (move_destination->isDisk())
    {
        auto disk = std::static_pointer_cast<IDisk>(move_destination);
        if (auto volume = getStoragePolicy()->tryGetVolumeByDiskName(disk->getName()))
            return volume->perform_ttl_move_on_insert;
    }
    return false;
}

bool MergeTreeData::isPartInTTLDestination(const TTLDescription & ttl, const IMergeTreeDataPart & part) const
{
    auto policy = getStoragePolicy();
    if (ttl.destination_type == DataDestinationType::VOLUME)
    {
        for (const auto & disk : policy->getVolumeByName(ttl.destination_name)->getDisks())
            if (disk->getName() == part.getDataPartStorage().getDiskName())
                return true;
    }
    else if (ttl.destination_type == DataDestinationType::DISK)
        return policy->getDiskByName(ttl.destination_name)->getName() == part.getDataPartStorage().getDiskName();
    return false;
}

CompressionCodecPtr MergeTreeData::getCompressionCodecForPart(size_t part_size_compressed, const IMergeTreeDataPart::TTLInfos & ttl_infos, time_t current_time) const
{

    auto metadata_snapshot = getInMemoryMetadataPtr();

    const auto & recompression_ttl_entries = metadata_snapshot->getRecompressionTTLs();
    auto best_ttl_entry = selectTTLDescriptionForTTLInfos(recompression_ttl_entries, ttl_infos.recompression_ttl, current_time, true);


    if (best_ttl_entry)
        return CompressionCodecFactory::instance().get(best_ttl_entry->recompression_codec, {});

    return getContext()->chooseCompressionCodec(
        part_size_compressed,
        static_cast<double>(part_size_compressed) / getTotalActiveSizeInBytes());
}


MergeTreeData::DataParts MergeTreeData::getDataParts(const DataPartStates & affordable_states) const
{
    DataParts res;
    {
        auto lock = lockParts();
        for (auto state : affordable_states)
        {
            auto range = getDataPartsStateRange(state);
            res.insert(range.begin(), range.end());
        }
    }
    return res;
}

MergeTreeData::DataParts MergeTreeData::getDataPartsForInternalUsage() const
{
    return getDataParts({DataPartState::Active});
}

MergeTreeData::DataPartsVector MergeTreeData::getDataPartsVectorForInternalUsage() const
{
    return getDataPartsVectorForInternalUsage({DataPartState::Active});
}

MergeTreeData::DataPartPtr MergeTreeData::getAnyPartInPartition(
    const String & partition_id, DataPartsLock & /*data_parts_lock*/) const
{
    auto it = data_parts_by_state_and_info.lower_bound(DataPartStateAndPartitionID{DataPartState::Active, partition_id});

    if (it != data_parts_by_state_and_info.end() && (*it)->getState() == DataPartState::Active && (*it)->info.partition_id == partition_id)
        return *it;

    return nullptr;
}


MergeTreeData::Transaction::Transaction(MergeTreeData & data_, MergeTreeTransaction * txn_)
    : data(data_)
    , txn(txn_)
{
    if (txn)
        data.transactions_enabled.store(true);
}

void MergeTreeData::Transaction::rollbackPartsToTemporaryState()
{
    if (!isEmpty())
    {
        WriteBufferFromOwnString buf;
        buf << " Rollbacking parts state to temporary and removing from working set:";
        for (const auto & part : precommitted_parts)
            buf << " " << part->getDataPartStorage().getPartDirectory();
        buf << ".";
        LOG_DEBUG(data.log, "Undoing transaction.{}", buf.str());

        data.removePartsFromWorkingSetImmediatelyAndSetTemporaryState(
            DataPartsVector(precommitted_parts.begin(), precommitted_parts.end()));
    }

    clear();
}

TransactionID MergeTreeData::Transaction::getTID() const
{
    if (txn)
        return txn->tid;
    return Tx::PrehistoricTID;
}

void MergeTreeData::Transaction::addPart(MutableDataPartPtr & part)
{
    precommitted_parts.insert(part);
}

void MergeTreeData::Transaction::rollback()
{
    if (!isEmpty())
    {
        WriteBufferFromOwnString buf;
        buf << "Removing parts:";
        for (const auto & part : precommitted_parts)
            buf << " " << part->getDataPartStorage().getPartDirectory();
        buf << ".";
        LOG_DEBUG(data.log, "Undoing transaction {}. {}", getTID(), buf.str());

        for (const auto & part : precommitted_parts)
            part->version.creation_csn.store(Tx::RolledBackCSN);

        auto lock = data.lockParts();

        if (data.data_parts_indexes.empty())
        {
            /// Table was dropped concurrently and all parts (including PreActive parts) were cleared, so there's nothing to rollback
            if (!data.all_data_dropped)
            {
                Strings part_names;
                for (const auto & part : precommitted_parts)
                    part_names.emplace_back(part->name);
                throw Exception(ErrorCodes::LOGICAL_ERROR, "There are some PreActive parts ({}) to rollback, "
                                "but data parts set is empty and table {} was not dropped. It's a bug",
                                fmt::join(part_names, ", "), data.getStorageID().getNameForLogs());
            }
        }
        else
        {
            data.removePartsFromWorkingSet(txn,
                DataPartsVector(precommitted_parts.begin(), precommitted_parts.end()),
                /* clear_without_timeout = */ true, &lock);
        }
    }

    clear();
}

void MergeTreeData::Transaction::clear()
{
    precommitted_parts.clear();
}

MergeTreeData::DataPartsVector MergeTreeData::Transaction::commit(MergeTreeData::DataPartsLock * acquired_parts_lock)
{
    DataPartsVector total_covered_parts;

    if (!isEmpty())
    {
        auto settings = data.getSettings();
        auto parts_lock = acquired_parts_lock ? MergeTreeData::DataPartsLock() : data.lockParts();
        auto * owing_parts_lock = acquired_parts_lock ? acquired_parts_lock : &parts_lock;

        for (const auto & part : precommitted_parts)
            if (part->getDataPartStorage().hasActiveTransaction())
                part->getDataPartStorage().commitTransaction();

        if (txn)
        {
            for (const auto & part : precommitted_parts)
            {
                DataPartPtr covering_part;
                DataPartsVector covered_active_parts = data.getActivePartsToReplace(part->info, part->name, covering_part, *owing_parts_lock);

                /// outdated parts should be also collected here
                /// the visible outdated parts should be tried to be removed
                /// more likely the conflict happens at the removing visible outdated parts, what is right actually
                DataPartsVector covered_outdated_parts = data.getCoveredOutdatedParts(part, *owing_parts_lock);

                LOG_TEST(data.log, "Got {} oudated parts covered by {} (TID {} CSN {}): {}",
                         covered_outdated_parts.size(), part->getNameWithState(), txn->tid, txn->getSnapshot(), fmt::join(getPartsNames(covered_outdated_parts), ", "));
                data.filterVisibleDataParts(covered_outdated_parts, txn->getSnapshot(), txn->tid);

                DataPartsVector covered_parts;
                covered_parts.reserve(covered_active_parts.size() + covered_outdated_parts.size());
                std::move(covered_active_parts.begin(), covered_active_parts.end(), std::back_inserter(covered_parts));
                std::move(covered_outdated_parts.begin(), covered_outdated_parts.end(), std::back_inserter(covered_parts));

                MergeTreeTransaction::addNewPartAndRemoveCovered(data.shared_from_this(), part, covered_parts, txn);
            }
        }

        MergeTreeData::WriteAheadLogPtr wal;
        auto get_inited_wal = [&] ()
        {
            if (!wal)
                wal = data.getWriteAheadLog();
            return wal;
        };

        if (settings->in_memory_parts_enable_wal)
            for (const auto & part : precommitted_parts)
                if (auto part_in_memory = asInMemoryPart(part))
                    get_inited_wal()->addPart(part_in_memory);

        NOEXCEPT_SCOPE({
            auto current_time = time(nullptr);

            size_t add_bytes = 0;
            size_t add_rows = 0;
            size_t add_parts = 0;

            size_t reduce_bytes = 0;
            size_t reduce_rows = 0;
            size_t reduce_parts = 0;

            for (const auto & part : precommitted_parts)
            {
                DataPartPtr covering_part;
                DataPartsVector covered_parts = data.getActivePartsToReplace(part->info, part->name, covering_part, *owing_parts_lock);
                if (covering_part)
                {
                    /// It's totally fine for zero-level parts, because of possible race condition between ReplicatedMergeTreeSink and
                    /// background queue execution (new part is added to ZK before this function is called,
                    /// so other replica may produce covering part and replication queue may download covering part).
                    if (part->info.level)
                        LOG_WARNING(data.log, "Tried to commit obsolete part {} covered by {}", part->name, covering_part->getNameWithState());
                    else
                        LOG_INFO(data.log, "Tried to commit obsolete part {} covered by {}", part->name, covering_part->getNameWithState());

                    part->remove_time.store(0, std::memory_order_relaxed); /// The part will be removed without waiting for old_parts_lifetime seconds.
                    data.modifyPartState(part, DataPartState::Outdated);
                }
                else
                {
                    if (!txn)
                        MergeTreeTransaction::addNewPartAndRemoveCovered(data.shared_from_this(), part, covered_parts, NO_TRANSACTION_RAW);

                    total_covered_parts.insert(total_covered_parts.end(), covered_parts.begin(), covered_parts.end());
                    for (const auto & covered_part : covered_parts)
                    {
                        covered_part->remove_time.store(current_time, std::memory_order_relaxed);

                        reduce_bytes += covered_part->getBytesOnDisk();
                        reduce_rows += covered_part->rows_count;

                        data.modifyPartState(covered_part, DataPartState::Outdated);
                        data.removePartContributionToColumnAndSecondaryIndexSizes(covered_part);

                        if (settings->in_memory_parts_enable_wal)
                            if (isInMemoryPart(covered_part))
                                get_inited_wal()->dropPart(covered_part->name);
                    }

                    reduce_parts += covered_parts.size();

                    add_bytes += part->getBytesOnDisk();
                    add_rows += part->rows_count;
                    ++add_parts;

                    data.modifyPartState(part, DataPartState::Active);
                    data.addPartContributionToColumnAndSecondaryIndexSizes(part);
                }
            }

            if (reduce_parts == 0)
            {
                for (const auto & part : precommitted_parts)
                    data.updateObjectColumns(part, parts_lock);
            }
            else
                data.resetObjectColumnsFromActiveParts(parts_lock);

            ssize_t diff_bytes = add_bytes - reduce_bytes;
            ssize_t diff_rows = add_rows - reduce_rows;
            ssize_t diff_parts  = add_parts - reduce_parts;
            data.increaseDataVolume(diff_bytes, diff_rows, diff_parts);
        });
    }

    clear();

    return total_covered_parts;
}

bool MergeTreeData::isPrimaryOrMinMaxKeyColumnPossiblyWrappedInFunctions(
    const ASTPtr & node, const StorageMetadataPtr & metadata_snapshot) const
{
    const String column_name = node->getColumnName();

    for (const auto & name : metadata_snapshot->getPrimaryKeyColumns())
        if (column_name == name)
            return true;

    for (const auto & name : getMinMaxColumnsNames(metadata_snapshot->getPartitionKey()))
        if (column_name == name)
            return true;

    if (const auto * func = node->as<ASTFunction>())
        if (func->arguments->children.size() == 1)
            return isPrimaryOrMinMaxKeyColumnPossiblyWrappedInFunctions(func->arguments->children.front(), metadata_snapshot);

    return false;
}

bool MergeTreeData::mayBenefitFromIndexForIn(
    const ASTPtr & left_in_operand, ContextPtr, const StorageMetadataPtr & metadata_snapshot) const
{
    /// Make sure that the left side of the IN operator contain part of the key.
    /// If there is a tuple on the left side of the IN operator, at least one item of the tuple
    ///  must be part of the key (probably wrapped by a chain of some acceptable functions).
    const auto * left_in_operand_tuple = left_in_operand->as<ASTFunction>();
    const auto & index_wrapper_factory = MergeTreeIndexFactory::instance();
    if (left_in_operand_tuple && left_in_operand_tuple->name == "tuple")
    {
        for (const auto & item : left_in_operand_tuple->arguments->children)
        {
            if (isPrimaryOrMinMaxKeyColumnPossiblyWrappedInFunctions(item, metadata_snapshot))
                return true;
            for (const auto & index : metadata_snapshot->getSecondaryIndices())
                if (index_wrapper_factory.get(index)->mayBenefitFromIndexForIn(item))
                    return true;
            for (const auto & projection : metadata_snapshot->getProjections())
            {
                if (projection.isPrimaryKeyColumnPossiblyWrappedInFunctions(item))
                    return true;
            }
        }
        /// The tuple itself may be part of the primary key, so check that as a last resort.
        if (isPrimaryOrMinMaxKeyColumnPossiblyWrappedInFunctions(left_in_operand, metadata_snapshot))
            return true;
        for (const auto & projection : metadata_snapshot->getProjections())
        {
            if (projection.isPrimaryKeyColumnPossiblyWrappedInFunctions(left_in_operand))
                return true;
        }
        return false;
    }
    else
    {
        for (const auto & index : metadata_snapshot->getSecondaryIndices())
            if (index_wrapper_factory.get(index)->mayBenefitFromIndexForIn(left_in_operand))
                return true;

        for (const auto & projection : metadata_snapshot->getProjections())
        {
            if (projection.isPrimaryKeyColumnPossiblyWrappedInFunctions(left_in_operand))
                return true;
        }
        return isPrimaryOrMinMaxKeyColumnPossiblyWrappedInFunctions(left_in_operand, metadata_snapshot);
    }
}

using PartitionIdToMaxBlock = std::unordered_map<String, Int64>;

static void selectBestProjection(
    const MergeTreeDataSelectExecutor & reader,
    const StorageSnapshotPtr & storage_snapshot,
    const SelectQueryInfo & query_info,
    const ActionDAGNodes & added_filter_nodes,
    const Names & required_columns,
    ProjectionCandidate & candidate,
    ContextPtr query_context,
    std::shared_ptr<PartitionIdToMaxBlock> max_added_blocks,
    const Settings & settings,
    const MergeTreeData::DataPartsVector & parts,
    ProjectionCandidate *& selected_candidate,
    size_t & min_sum_marks)
{
    MergeTreeData::DataPartsVector projection_parts;
    MergeTreeData::DataPartsVector normal_parts;
    for (const auto & part : parts)
    {
        const auto & projections = part->getProjectionParts();
        auto it = projections.find(candidate.desc->name);
        if (it != projections.end())
            projection_parts.push_back(it->second);
        else
            normal_parts.push_back(part);
    }

    if (projection_parts.empty())
        return;

    auto projection_result_ptr = reader.estimateNumMarksToRead(
        projection_parts,
        candidate.prewhere_info,
        candidate.required_columns,
        storage_snapshot->metadata,
        candidate.desc->metadata,
        query_info,
        added_filter_nodes,
        query_context,
        settings.max_threads,
        max_added_blocks);

    if (projection_result_ptr->error())
        return;

    auto sum_marks = projection_result_ptr->marks();
    if (normal_parts.empty())
    {
        // All parts are projection parts which allows us to use in_order_optimization.
        // TODO It might be better to use a complete projection even with more marks to read.
        candidate.complete = true;
    }
    else
    {
        auto normal_result_ptr = reader.estimateNumMarksToRead(
            normal_parts,
            query_info.prewhere_info,
            required_columns,
            storage_snapshot->metadata,
            storage_snapshot->metadata,
            query_info, // TODO syntax_analysis_result set in index
            added_filter_nodes,
            query_context,
            settings.max_threads,
            max_added_blocks);

        if (normal_result_ptr->error())
            return;

        if (normal_result_ptr->marks() == 0)
            candidate.complete = true;
        else
        {
            sum_marks += normal_result_ptr->marks();
            candidate.merge_tree_normal_select_result_ptr = normal_result_ptr;
        }
    }
    candidate.merge_tree_projection_select_result_ptr = projection_result_ptr;

    // We choose the projection with least sum_marks to read.
    if (sum_marks < min_sum_marks)
    {
        selected_candidate = &candidate;
        min_sum_marks = sum_marks;
    }
}


Block MergeTreeData::getMinMaxCountProjectionBlock(
    const StorageMetadataPtr & metadata_snapshot,
    const Names & required_columns,
    bool has_filter,
    const SelectQueryInfo & query_info,
    const DataPartsVector & parts,
    DataPartsVector & normal_parts,
    const PartitionIdToMaxBlock * max_block_numbers_to_read,
    ContextPtr query_context) const
{
    if (!metadata_snapshot->minmax_count_projection)
        throw Exception(
            "Cannot find the definition of minmax_count projection but it's used in current query. It's a bug",
            ErrorCodes::LOGICAL_ERROR);

    auto block = metadata_snapshot->minmax_count_projection->sample_block.cloneEmpty();
    bool need_primary_key_max_column = false;
    const auto & primary_key_max_column_name = metadata_snapshot->minmax_count_projection->primary_key_max_column_name;
    NameSet required_columns_set(required_columns.begin(), required_columns.end());

    if (required_columns_set.contains("_partition_value") && !typeid_cast<const DataTypeTuple *>(getPartitionValueType().get()))
    {
        throw Exception(
            ErrorCodes::NO_SUCH_COLUMN_IN_TABLE,
            "Missing column `_partition_value` because there is no partition column in table {}",
            getStorageID().getTableName());
    }

    if (!primary_key_max_column_name.empty())
        need_primary_key_max_column = required_columns_set.contains(primary_key_max_column_name);

    auto partition_minmax_count_columns = block.mutateColumns();
    auto partition_minmax_count_column_names = block.getNames();
    auto insert = [](ColumnAggregateFunction & column, const Field & value)
    {
        auto func = column.getAggregateFunction();
        Arena & arena = column.createOrGetArena();
        size_t size_of_state = func->sizeOfData();
        size_t align_of_state = func->alignOfData();
        auto * place = arena.alignedAlloc(size_of_state, align_of_state);
        func->create(place);
        if (const AggregateFunctionCount * agg_count = typeid_cast<const AggregateFunctionCount *>(func.get()))
            agg_count->set(place, value.get<UInt64>());
        else
        {
            auto value_column = func->getResultType()->createColumnConst(1, value)->convertToFullColumnIfConst();
            const auto * value_column_ptr = value_column.get();
            func->add(place, &value_column_ptr, 0, &arena);
        }
        column.insertFrom(place);
    };

    Block virtual_columns_block;
    auto virtual_block = getSampleBlockWithVirtualColumns();
    bool has_virtual_column = std::any_of(required_columns.begin(), required_columns.end(), [&](const auto & name) { return virtual_block.has(name); });
    if (has_virtual_column || has_filter)
    {
        virtual_columns_block = getBlockWithVirtualPartColumns(parts, false /* one_part */, true /* ignore_empty */);
        if (virtual_columns_block.rows() == 0)
            return {};
    }

    size_t rows = parts.size();
    ColumnPtr part_name_column;
    std::optional<PartitionPruner> partition_pruner;
    std::optional<KeyCondition> minmax_idx_condition;
    DataTypes minmax_columns_types;
    if (has_filter)
    {
        if (metadata_snapshot->hasPartitionKey())
        {
            const auto & partition_key = metadata_snapshot->getPartitionKey();
            auto minmax_columns_names = getMinMaxColumnsNames(partition_key);
            minmax_columns_types = getMinMaxColumnsTypes(partition_key);

            minmax_idx_condition.emplace(
                query_info, query_context, minmax_columns_names,
                getMinMaxExpr(partition_key, ExpressionActionsSettings::fromContext(query_context)));
            partition_pruner.emplace(metadata_snapshot, query_info, query_context, false /* strict */);
        }

        // Generate valid expressions for filtering
        ASTPtr expression_ast;
        VirtualColumnUtils::prepareFilterBlockWithQuery(query_info.query, query_context, virtual_columns_block, expression_ast);
        if (expression_ast)
            VirtualColumnUtils::filterBlockWithQuery(query_info.query, virtual_columns_block, query_context, expression_ast);

        rows = virtual_columns_block.rows();
        part_name_column = virtual_columns_block.getByName("_part").column;
    }

    auto filter_column = ColumnUInt8::create();
    auto & filter_column_data = filter_column->getData();

    DataPartsVector real_parts;
    real_parts.reserve(rows);
    for (size_t row = 0, part_idx = 0; row < rows; ++row, ++part_idx)
    {
        if (part_name_column)
        {
            while (parts[part_idx]->name != part_name_column->getDataAt(row))
                ++part_idx;
        }

        const auto & part = parts[part_idx];

        if (part->isEmpty())
            continue;

        if (!part->minmax_idx->initialized)
            throw Exception("Found a non-empty part with uninitialized minmax_idx. It's a bug", ErrorCodes::LOGICAL_ERROR);

        filter_column_data.emplace_back();

        if (max_block_numbers_to_read)
        {
            auto blocks_iterator = max_block_numbers_to_read->find(part->info.partition_id);
            if (blocks_iterator == max_block_numbers_to_read->end() || part->info.max_block > blocks_iterator->second)
                continue;
        }

        if (minmax_idx_condition
            && !minmax_idx_condition->checkInHyperrectangle(part->minmax_idx->hyperrectangle, minmax_columns_types).can_be_true)
            continue;

        if (partition_pruner)
        {
            if (partition_pruner->canBePruned(*part))
                continue;
        }

        if (need_primary_key_max_column && !part->index_granularity.hasFinalMark())
        {
            normal_parts.push_back(part);
            continue;
        }

        real_parts.push_back(part);
        filter_column_data.back() = 1;
    }

    if (real_parts.empty())
        return {};

    FilterDescription filter(*filter_column);
    for (size_t i = 0; i < virtual_columns_block.columns(); ++i)
    {
        ColumnPtr & column = virtual_columns_block.safeGetByPosition(i).column;
        column = column->filter(*filter.data, -1);
    }

    size_t pos = 0;
    for (size_t i : metadata_snapshot->minmax_count_projection->partition_value_indices)
    {
        if (required_columns_set.contains(partition_minmax_count_column_names[pos]))
            for (const auto & part : real_parts)
                partition_minmax_count_columns[pos]->insert(part->partition.value[i]);
        ++pos;
    }

    size_t minmax_idx_size = real_parts.front()->minmax_idx->hyperrectangle.size();
    for (size_t i = 0; i < minmax_idx_size; ++i)
    {
        if (required_columns_set.contains(partition_minmax_count_column_names[pos]))
        {
            for (const auto & part : real_parts)
            {
                const auto & range = part->minmax_idx->hyperrectangle[i];
                auto & min_column = assert_cast<ColumnAggregateFunction &>(*partition_minmax_count_columns[pos]);
                insert(min_column, range.left);
            }
        }
        ++pos;

        if (required_columns_set.contains(partition_minmax_count_column_names[pos]))
        {
            for (const auto & part : real_parts)
            {
                const auto & range = part->minmax_idx->hyperrectangle[i];
                auto & max_column = assert_cast<ColumnAggregateFunction &>(*partition_minmax_count_columns[pos]);
                insert(max_column, range.right);
            }
        }
        ++pos;
    }

    if (!primary_key_max_column_name.empty())
    {
        if (required_columns_set.contains(partition_minmax_count_column_names[pos]))
        {
            for (const auto & part : real_parts)
            {
                const auto & primary_key_column = *part->index[0];
                auto & min_column = assert_cast<ColumnAggregateFunction &>(*partition_minmax_count_columns[pos]);
                insert(min_column, primary_key_column[0]);
            }
        }
        ++pos;

        if (required_columns_set.contains(partition_minmax_count_column_names[pos]))
        {
            for (const auto & part : real_parts)
            {
                const auto & primary_key_column = *part->index[0];
                auto & max_column = assert_cast<ColumnAggregateFunction &>(*partition_minmax_count_columns[pos]);
                insert(max_column, primary_key_column[primary_key_column.size() - 1]);
            }
        }
        ++pos;
    }

    bool has_count
        = std::any_of(required_columns.begin(), required_columns.end(), [&](const auto & name) { return startsWith(name, "count"); });
    if (has_count)
    {
        for (const auto & part : real_parts)
        {
            auto & column = assert_cast<ColumnAggregateFunction &>(*partition_minmax_count_columns.back());
            insert(column, part->rows_count);
        }
    }

    block.setColumns(std::move(partition_minmax_count_columns));

    Block res;
    for (const auto & name : required_columns)
    {
        if (virtual_columns_block.has(name))
            res.insert(virtual_columns_block.getByName(name));
        else if (block.has(name))
            res.insert(block.getByName(name));
        else if (startsWith(name, "count")) // special case to match count(...) variants
        {
            const auto & column = block.getByName("count()");
            res.insert({column.column, column.type, name});
        }
        else
            throw Exception(
                ErrorCodes::LOGICAL_ERROR,
                "Cannot find column {} in minmax_count projection but query analysis still selects this projection. It's a bug",
                name);
    }
    return res;
}


std::optional<ProjectionCandidate> MergeTreeData::getQueryProcessingStageWithAggregateProjection(
    ContextPtr query_context, const StorageSnapshotPtr & storage_snapshot, SelectQueryInfo & query_info) const
{
    const auto & metadata_snapshot = storage_snapshot->metadata;
    const auto & settings = query_context->getSettingsRef();

    /// TODO: Analyzer syntax analyzer result
    if (!query_info.syntax_analyzer_result)
        return std::nullopt;

    if (!settings.allow_experimental_projection_optimization || query_info.ignore_projections || query_info.is_projection_query
        || settings.aggregate_functions_null_for_empty /* projections don't work correctly with this setting */)
        return std::nullopt;

    // Currently projections don't support parallel replicas reading yet.
    if (settings.parallel_replicas_count > 1 || settings.max_parallel_replicas > 1)
        return std::nullopt;

<<<<<<< HEAD
    auto query_ptr = query_info.query;
    auto original_query_ptr = query_info.original_query;

=======
    /// Cannot use projections in case of additional filter.
    if (query_info.additional_filter_ast)
        return std::nullopt;

    auto query_ptr = query_info.original_query;
>>>>>>> 8bdf63f8
    auto * select_query = query_ptr->as<ASTSelectQuery>();
    auto * original_select_query = original_query_ptr->as<ASTSelectQuery>();

    if (!original_select_query || !select_query)
        return std::nullopt;

    // Currently projections don't support final yet.
    if (select_query->final() || original_select_query->final())
        return std::nullopt;

    // Currently projections don't support sample yet.
    if (original_select_query->sampleSize())
        return std::nullopt;

    // Currently projection don't support deduplication when moving parts between shards.
    if (settings.allow_experimental_query_deduplication)
        return std::nullopt;

    // Currently projections don't support ARRAY JOIN yet.
    if (original_select_query->arrayJoinExpressionList().first)
        return std::nullopt;

    // In order to properly analyze joins, aliases should be recognized. However, aliases get lost during projection analysis.
    // Let's disable projection if there are any JOIN clauses.
    // TODO: We need a better identifier resolution mechanism for projection analysis.
    if (original_select_query->hasJoin())
        return std::nullopt;

    // INTERPOLATE expressions may include aliases, so aliases should be preserved
    if (original_select_query->interpolate() && !original_select_query->interpolate()->children.empty())
        return std::nullopt;

<<<<<<< HEAD
    // Currently projections don't support GROUPING SET yet.
    if (original_select_query->group_by_with_grouping_sets)
=======
    // Projections don't support grouping sets yet.
    if (select_query->group_by_with_grouping_sets
        || select_query->group_by_with_totals
        || select_query->group_by_with_rollup
        || select_query->group_by_with_cube)
>>>>>>> 8bdf63f8
        return std::nullopt;

    auto query_options = SelectQueryOptions(
        QueryProcessingStage::WithMergeableState,
        /* depth */ 1,
        /* is_subquery_= */ true
        ).ignoreProjections().ignoreAlias();

    InterpreterSelectQuery select(
        query_ptr,
        query_context,
        query_options,
        query_info.prepared_sets);

    const auto & analysis_result = select.getAnalysisResult();

    query_info.prepared_sets = select.getQueryAnalyzer()->getPreparedSets();

    const auto & before_where = analysis_result.before_where;
    const auto & where_column_name = analysis_result.where_column_name;

    /// For PK analysis
    ActionDAGNodes added_filter_nodes;
    if (auto additional_filter_info = select.getAdditionalQueryInfo())
        added_filter_nodes.nodes.push_back(&additional_filter_info->actions->findInOutputs(additional_filter_info->column_name));

    if (before_where)
        added_filter_nodes.nodes.push_back(&before_where->findInOutputs(where_column_name));

    bool can_use_aggregate_projection = true;
    /// If the first stage of the query pipeline is more complex than Aggregating - Expression - Filter - ReadFromStorage,
    /// we cannot use aggregate projection.
    if (analysis_result.join != nullptr || analysis_result.array_join != nullptr)
        can_use_aggregate_projection = false;

    /// Check if all needed columns can be provided by some aggregate projection. Here we also try
    /// to find expression matches. For example, suppose an aggregate projection contains a column
    /// named sum(x) and the given query also has an expression called sum(x), it's a match. This is
    /// why we need to ignore all aliases during projection creation and the above query planning.
    /// It's also worth noting that, sqrt(sum(x)) will also work because we can treat sum(x) as a
    /// required column.

    /// The ownership of ProjectionDescription is hold in metadata_snapshot which lives along with
    /// InterpreterSelect, thus we can store the raw pointer here.
    std::vector<ProjectionCandidate> candidates;
    NameSet keys;
    std::unordered_map<std::string_view, size_t> key_name_pos_map;
    size_t pos = 0;
    for (const auto & desc : select.getQueryAnalyzer()->aggregationKeys())
    {
        keys.insert(desc.name);
        key_name_pos_map.insert({desc.name, pos++});
    }
    auto actions_settings = ExpressionActionsSettings::fromSettings(settings, CompileExpressions::yes);

    // All required columns should be provided by either current projection or previous actions
    // Let's traverse backward to finish the check.
    // TODO what if there is a column with name sum(x) and an aggregate sum(x)?
    auto rewrite_before_where =
        [&](ProjectionCandidate & candidate, const ProjectionDescription & projection,
            NameSet & required_columns, const Block & source_block, const Block & aggregates)
    {
        if (analysis_result.before_where)
        {
            candidate.where_column_name = analysis_result.where_column_name;
            candidate.remove_where_filter = !required_columns.contains(analysis_result.where_column_name);
            candidate.before_where = analysis_result.before_where->clone();

            auto new_required_columns = candidate.before_where->foldActionsByProjection(
                required_columns,
                projection.sample_block_for_keys,
                candidate.where_column_name);
            if (new_required_columns.empty() && !required_columns.empty())
                return false;
            required_columns = std::move(new_required_columns);
            candidate.before_where->addAggregatesViaProjection(aggregates);
        }

        if (analysis_result.prewhere_info)
        {
            candidate.prewhere_info = analysis_result.prewhere_info->clone();

            auto prewhere_actions = candidate.prewhere_info->prewhere_actions->clone();
            auto prewhere_required_columns = required_columns;
            // required_columns should not contain columns generated by prewhere
            for (const auto & column : prewhere_actions->getResultColumns())
                required_columns.erase(column.name);

            {
                // prewhere_action should not add missing keys.
                auto new_prewhere_required_columns = prewhere_actions->foldActionsByProjection(
                        prewhere_required_columns, projection.sample_block_for_keys, candidate.prewhere_info->prewhere_column_name, false);
                if (new_prewhere_required_columns.empty() && !prewhere_required_columns.empty())
                    return false;
                prewhere_required_columns = std::move(new_prewhere_required_columns);
                candidate.prewhere_info->prewhere_actions = prewhere_actions;
            }

            if (candidate.prewhere_info->row_level_filter)
            {
                auto row_level_filter_actions = candidate.prewhere_info->row_level_filter->clone();
                // row_level_filter_action should not add missing keys.
                auto new_prewhere_required_columns = row_level_filter_actions->foldActionsByProjection(
                    prewhere_required_columns, projection.sample_block_for_keys, candidate.prewhere_info->row_level_column_name, false);
                if (new_prewhere_required_columns.empty() && !prewhere_required_columns.empty())
                    return false;
                prewhere_required_columns = std::move(new_prewhere_required_columns);
                candidate.prewhere_info->row_level_filter = row_level_filter_actions;
            }

            required_columns.insert(prewhere_required_columns.begin(), prewhere_required_columns.end());
        }

        bool match = true;
        for (const auto & column : required_columns)
        {
            /// There are still missing columns, fail to match
            if (!source_block.has(column))
            {
                match = false;
                break;
            }
        }
        return match;
    };

    auto virtual_block = getSampleBlockWithVirtualColumns();
    auto add_projection_candidate = [&](const ProjectionDescription & projection, bool minmax_count_projection = false)
    {
        ProjectionCandidate candidate{};
        candidate.desc = &projection;
        candidate.context = select.getContext();

        auto sample_block = projection.sample_block;
        auto sample_block_for_keys = projection.sample_block_for_keys;
        for (const auto & column : virtual_block)
        {
            sample_block.insertUnique(column);
            sample_block_for_keys.insertUnique(column);
        }

        // If optimize_aggregation_in_order = true, we need additional information to transform the projection's pipeline.
        auto attach_aggregation_in_order_info = [&]()
        {
            for (const auto & desc : select.getQueryAnalyzer()->aggregationKeys())
            {
                const String & key = desc.name;
                auto actions_dag = analysis_result.before_aggregation->clone();
                actions_dag->foldActionsByProjection({key}, sample_block_for_keys);
                candidate.group_by_elements_actions.emplace_back(std::make_shared<ExpressionActions>(actions_dag, actions_settings));
                candidate.group_by_elements_order_descr.emplace_back(key, 1, 1);
            }
        };

        if (projection.type == ProjectionDescription::Type::Aggregate && analysis_result.need_aggregate && can_use_aggregate_projection)
        {
            Block aggregates;
            // Let's first check if all aggregates are provided by current projection
            for (const auto & aggregate : select.getQueryAnalyzer()->aggregates())
            {
                if (const auto * column = sample_block.findByName(aggregate.column_name))
                {
                    aggregates.insert(*column);
                    continue;
                }

                // We can treat every count_not_null_column as count() when selecting minmax_count_projection
                if (minmax_count_projection && dynamic_cast<const AggregateFunctionCount *>(aggregate.function.get()))
                {
                    const auto * count_column = sample_block.findByName("count()");
                    if (!count_column)
                        throw Exception(
                            ErrorCodes::LOGICAL_ERROR, "`count()` column is missing when minmax_count_projection == true. It is a bug");
                    aggregates.insert({count_column->column, count_column->type, aggregate.column_name});
                    continue;
                }

                // No match
                return;
            }

            // Check if all aggregation keys can be either provided by some action, or by current
            // projection directly. Reshape the `before_aggregation` action DAG so that it only
            // needs to provide aggregation keys, and the DAG of certain child might be substituted
            // by some keys in projection.
            candidate.before_aggregation = analysis_result.before_aggregation->clone();
            auto required_columns = candidate.before_aggregation->foldActionsByProjection(keys, sample_block_for_keys);

            // TODO Let's find out the exact required_columns for keys.
            if (required_columns.empty() && (!keys.empty() && !candidate.before_aggregation->getRequiredColumns().empty()))
                return;

            if (analysis_result.optimize_aggregation_in_order)
                attach_aggregation_in_order_info();

            // Reorder aggregation keys and attach aggregates
            candidate.before_aggregation->reorderAggregationKeysForProjection(key_name_pos_map);
            candidate.before_aggregation->addAggregatesViaProjection(aggregates);

            if (rewrite_before_where(candidate, projection, required_columns, sample_block_for_keys, aggregates))
            {
                candidate.required_columns = {required_columns.begin(), required_columns.end()};
                for (const auto & aggregate : aggregates)
                    candidate.required_columns.push_back(aggregate.name);
                candidates.push_back(std::move(candidate));
            }
        }
        else if (projection.type == ProjectionDescription::Type::Normal)
        {
            if (analysis_result.before_aggregation && analysis_result.optimize_aggregation_in_order)
                attach_aggregation_in_order_info();

            if (analysis_result.hasWhere() || analysis_result.hasPrewhere())
            {
                const auto & actions
                    = analysis_result.before_aggregation ? analysis_result.before_aggregation : analysis_result.before_order_by;
                NameSet required_columns;
                for (const auto & column : actions->getRequiredColumns())
                    required_columns.insert(column.name);

                if (rewrite_before_where(candidate, projection, required_columns, sample_block, {}))
                {
                    candidate.required_columns = {required_columns.begin(), required_columns.end()};
                    candidates.push_back(std::move(candidate));
                }
            }
        }
    };

    ProjectionCandidate * selected_candidate = nullptr;
    size_t min_sum_marks = std::numeric_limits<size_t>::max();
    if (metadata_snapshot->minmax_count_projection && !has_lightweight_delete_parts.load(std::memory_order_relaxed)) /// Disable ReadFromStorage for parts with lightweight.
        add_projection_candidate(*metadata_snapshot->minmax_count_projection, true);
    std::optional<ProjectionCandidate> minmax_count_projection_candidate;
    if (!candidates.empty())
    {
        minmax_count_projection_candidate.emplace(std::move(candidates.front()));
        candidates.clear();
    }
    MergeTreeDataSelectExecutor reader(*this);
    std::shared_ptr<PartitionIdToMaxBlock> max_added_blocks;
    if (settings.select_sequential_consistency)
    {
        if (const StorageReplicatedMergeTree * replicated = dynamic_cast<const StorageReplicatedMergeTree *>(this))
            max_added_blocks = std::make_shared<PartitionIdToMaxBlock>(replicated->getMaxAddedBlocks());
    }

    const auto & snapshot_data = assert_cast<const MergeTreeData::SnapshotData &>(*storage_snapshot->data);
    const auto & parts = snapshot_data.parts;

    auto prepare_min_max_count_projection = [&]()
    {
        DataPartsVector normal_parts;
        query_info.minmax_count_projection_block = getMinMaxCountProjectionBlock(
            metadata_snapshot,
            minmax_count_projection_candidate->required_columns,
            !query_info.filter_asts.empty() || analysis_result.prewhere_info || analysis_result.before_where,
            query_info,
            parts,
            normal_parts,
            max_added_blocks.get(),
            query_context);

        // minmax_count_projection should not be used when there is no data to process.
        if (!query_info.minmax_count_projection_block)
            return;

        if (minmax_count_projection_candidate->prewhere_info)
        {
            const auto & prewhere_info = minmax_count_projection_candidate->prewhere_info;

            if (prewhere_info->row_level_filter)
            {
                ExpressionActions(prewhere_info->row_level_filter, actions_settings).execute(query_info.minmax_count_projection_block);
                query_info.minmax_count_projection_block.erase(prewhere_info->row_level_column_name);
            }

            if (prewhere_info->prewhere_actions)
                ExpressionActions(prewhere_info->prewhere_actions, actions_settings).execute(query_info.minmax_count_projection_block);

            if (prewhere_info->remove_prewhere_column)
                query_info.minmax_count_projection_block.erase(prewhere_info->prewhere_column_name);
        }

        if (normal_parts.empty())
        {
            selected_candidate = &*minmax_count_projection_candidate;
            selected_candidate->complete = true;
            min_sum_marks = query_info.minmax_count_projection_block.rows();
        }
        else if (normal_parts.size() < parts.size())
        {
            auto normal_result_ptr = reader.estimateNumMarksToRead(
                normal_parts,
                query_info.prewhere_info,
                analysis_result.required_columns,
                metadata_snapshot,
                metadata_snapshot,
                query_info,
                added_filter_nodes,
                query_context,
                settings.max_threads,
                max_added_blocks);

            if (!normal_result_ptr->error())
            {
                selected_candidate = &*minmax_count_projection_candidate;
                selected_candidate->merge_tree_normal_select_result_ptr = normal_result_ptr;
                min_sum_marks = query_info.minmax_count_projection_block.rows() + normal_result_ptr->marks();
            }
        }
    };

    // If minmax_count_projection is a valid candidate, prepare it and check its completeness.
    if (minmax_count_projection_candidate)
        prepare_min_max_count_projection();

    // We cannot find a complete match of minmax_count_projection, add more projections to check.
    if (!selected_candidate || !selected_candidate->complete)
        for (const auto & projection : metadata_snapshot->projections)
            add_projection_candidate(projection);

    // Let's select the best projection to execute the query.
    if (!candidates.empty())
    {
        query_info.merge_tree_select_result_ptr = reader.estimateNumMarksToRead(
            parts,
            query_info.prewhere_info,
            analysis_result.required_columns,
            metadata_snapshot,
            metadata_snapshot,
            query_info,
            added_filter_nodes,
            query_context,
            settings.max_threads,
            max_added_blocks);

        if (!query_info.merge_tree_select_result_ptr->error())
        {
            // Add 1 to base sum_marks so that we prefer projections even when they have equal number of marks to read.
            // NOTE: It is not clear if we need it. E.g. projections do not support skip index for now.
            auto sum_marks = query_info.merge_tree_select_result_ptr->marks() + 1;
            if (sum_marks < min_sum_marks)
            {
                selected_candidate = nullptr;
                min_sum_marks = sum_marks;
            }
        }

        /// Favor aggregate projections
        for (auto & candidate : candidates)
        {
            if (candidate.desc->type == ProjectionDescription::Type::Aggregate)
            {
                selectBestProjection(
                    reader,
                    storage_snapshot,
                    query_info,
                    added_filter_nodes,
                    analysis_result.required_columns,
                    candidate,
                    query_context,
                    max_added_blocks,
                    settings,
                    parts,
                    selected_candidate,
                    min_sum_marks);
            }
        }

        /// Select the best normal projection.
        for (auto & candidate : candidates)
        {
            if (candidate.desc->type == ProjectionDescription::Type::Normal)
            {
                selectBestProjection(
                    reader,
                    storage_snapshot,
                    query_info,
                    added_filter_nodes,
                    analysis_result.required_columns,
                    candidate,
                    query_context,
                    max_added_blocks,
                    settings,
                    parts,
                    selected_candidate,
                    min_sum_marks);
            }
        }
    }

    if (!selected_candidate)
        return std::nullopt;
    else if (min_sum_marks == 0)
    {
        /// If selected_projection indicated an empty result set. Remember it in query_info but
        /// don't use projection to run the query, because projection pipeline with empty result
        /// set will not work correctly with empty_result_for_aggregation_by_empty_set.
        query_info.merge_tree_empty_result = true;
        return std::nullopt;
    }

    if (selected_candidate->desc->type == ProjectionDescription::Type::Aggregate)
    {
        selected_candidate->aggregation_keys = select.getQueryAnalyzer()->aggregationKeys();
        selected_candidate->aggregate_descriptions = select.getQueryAnalyzer()->aggregates();
    }

    return *selected_candidate;
}


QueryProcessingStage::Enum MergeTreeData::getQueryProcessingStage(
    ContextPtr query_context,
    QueryProcessingStage::Enum to_stage,
    const StorageSnapshotPtr & storage_snapshot,
    SelectQueryInfo & query_info) const
{
    if (to_stage >= QueryProcessingStage::Enum::WithMergeableState)
    {
        if (auto projection = getQueryProcessingStageWithAggregateProjection(query_context, storage_snapshot, query_info))
        {
            query_info.projection = std::move(projection);
            if (query_info.projection->desc->type == ProjectionDescription::Type::Aggregate)
                return QueryProcessingStage::Enum::WithMergeableState;
        }
        else
            query_info.projection = std::nullopt;
    }

    return QueryProcessingStage::Enum::FetchColumns;
}


MergeTreeData & MergeTreeData::checkStructureAndGetMergeTreeData(IStorage & source_table, const StorageMetadataPtr & src_snapshot, const StorageMetadataPtr & my_snapshot) const
{
    MergeTreeData * src_data = dynamic_cast<MergeTreeData *>(&source_table);
    if (!src_data)
        throw Exception("Table " + source_table.getStorageID().getNameForLogs() +
                        " supports attachPartitionFrom only for MergeTree family of table engines."
                        " Got " + source_table.getName(), ErrorCodes::NOT_IMPLEMENTED);

    if (my_snapshot->getColumns().getAllPhysical().sizeOfDifference(src_snapshot->getColumns().getAllPhysical()))
        throw Exception("Tables have different structure", ErrorCodes::INCOMPATIBLE_COLUMNS);

    auto query_to_string = [] (const ASTPtr & ast)
    {
        return ast ? queryToString(ast) : "";
    };

    if (query_to_string(my_snapshot->getSortingKeyAST()) != query_to_string(src_snapshot->getSortingKeyAST()))
        throw Exception("Tables have different ordering", ErrorCodes::BAD_ARGUMENTS);

    if (query_to_string(my_snapshot->getPartitionKeyAST()) != query_to_string(src_snapshot->getPartitionKeyAST()))
        throw Exception("Tables have different partition key", ErrorCodes::BAD_ARGUMENTS);

    if (format_version != src_data->format_version)
        throw Exception("Tables have different format_version", ErrorCodes::BAD_ARGUMENTS);

    if (query_to_string(my_snapshot->getPrimaryKeyAST()) != query_to_string(src_snapshot->getPrimaryKeyAST()))
        throw Exception("Tables have different primary key", ErrorCodes::BAD_ARGUMENTS);

    return *src_data;
}

MergeTreeData & MergeTreeData::checkStructureAndGetMergeTreeData(
    const StoragePtr & source_table, const StorageMetadataPtr & src_snapshot, const StorageMetadataPtr & my_snapshot) const
{
    return checkStructureAndGetMergeTreeData(*source_table, src_snapshot, my_snapshot);
}

std::pair<MergeTreeData::MutableDataPartPtr, scope_guard> MergeTreeData::cloneAndLoadDataPartOnSameDisk(
    const MergeTreeData::DataPartPtr & src_part,
    const String & tmp_part_prefix,
    const MergeTreePartInfo & dst_part_info,
    const StorageMetadataPtr & metadata_snapshot,
    const MergeTreeTransactionPtr & txn,
    HardlinkedFiles * hardlinked_files,
    bool copy_instead_of_hardlink,
    const NameSet & files_to_copy_instead_of_hardlinks)
{
    /// Check that the storage policy contains the disk where the src_part is located.
    bool does_storage_policy_allow_same_disk = false;
    for (const DiskPtr & disk : getStoragePolicy()->getDisks())
    {
        if (disk->getName() == src_part->getDataPartStorage().getDiskName())
        {
            does_storage_policy_allow_same_disk = true;
            break;
        }
    }
    if (!does_storage_policy_allow_same_disk)
        throw Exception(
            ErrorCodes::BAD_ARGUMENTS,
            "Could not clone and load part {} because disk does not belong to storage policy",
            quoteString(src_part->getDataPartStorage().getFullPath()));

    String dst_part_name = src_part->getNewName(dst_part_info);
    String tmp_dst_part_name = tmp_part_prefix + dst_part_name;
    auto temporary_directory_lock = getTemporaryPartDirectoryHolder(tmp_dst_part_name);

    /// Why it is needed if we only hardlink files?
    auto reservation = src_part->getDataPartStorage().reserve(src_part->getBytesOnDisk());
    auto src_part_storage = src_part->getDataPartStoragePtr();

    scope_guard src_flushed_tmp_dir_lock;
    MergeTreeData::MutableDataPartPtr src_flushed_tmp_part;

    /// If source part is in memory, flush it to disk and clone it already in on-disk format
    /// Protect tmp dir from removing by cleanup thread with src_flushed_tmp_dir_lock
    /// Construct src_flushed_tmp_part in order to delete part with its directory at destructor
    if (auto src_part_in_memory = asInMemoryPart(src_part))
    {
        auto flushed_part_path = *src_part_in_memory->getRelativePathForPrefix(tmp_part_prefix);

        auto tmp_src_part_file_name = fs::path(tmp_dst_part_name).filename();
        src_flushed_tmp_dir_lock = src_part->storage.getTemporaryPartDirectoryHolder(tmp_src_part_file_name);

        auto flushed_part_storage = src_part_in_memory->flushToDisk(flushed_part_path, metadata_snapshot);
        src_flushed_tmp_part = createPart(src_part->name, src_part->info, flushed_part_storage);
        src_flushed_tmp_part->is_temp = true;

        src_part_storage = flushed_part_storage;
    }

    String with_copy;
    if (copy_instead_of_hardlink)
        with_copy = " (copying data)";

    auto dst_part_storage = src_part_storage->freeze(relative_data_path, tmp_dst_part_name, /* make_source_readonly */ false, {}, copy_instead_of_hardlink, files_to_copy_instead_of_hardlinks);

    LOG_DEBUG(log, "Clone {} part {} to {}{}",
              src_flushed_tmp_part ? "flushed" : "",
              src_part_storage->getFullPath(),
              std::string(fs::path(dst_part_storage->getFullRootPath()) / tmp_dst_part_name),
              with_copy);

    auto dst_data_part = createPart(dst_part_name, dst_part_info, dst_part_storage);

    if (!copy_instead_of_hardlink && hardlinked_files)
    {
        hardlinked_files->source_part_name = src_part->name;
        hardlinked_files->source_table_shared_id = src_part->storage.getTableSharedID();

        for (auto it = src_part->getDataPartStorage().iterate(); it->isValid(); it->next())
        {
            if (!files_to_copy_instead_of_hardlinks.contains(it->name())
                && it->name() != IMergeTreeDataPart::DELETE_ON_DESTROY_MARKER_FILE_NAME
                && it->name() != IMergeTreeDataPart::TXN_VERSION_METADATA_FILE_NAME)
            {
                hardlinked_files->hardlinks_from_source_part.insert(it->name());
            }
        }

        auto projections = src_part->getProjectionParts();
        for (const auto & [name, projection_part] : projections)
        {
            const auto & projection_storage = projection_part->getDataPartStorage();
            for (auto it = projection_storage.iterate(); it->isValid(); it->next())
            {
                auto file_name_with_projection_prefix = fs::path(projection_storage.getPartDirectory()) / it->name();
                if (!files_to_copy_instead_of_hardlinks.contains(file_name_with_projection_prefix)
                    && it->name() != IMergeTreeDataPart::DELETE_ON_DESTROY_MARKER_FILE_NAME
                    && it->name() != IMergeTreeDataPart::TXN_VERSION_METADATA_FILE_NAME)
                {
                    hardlinked_files->hardlinks_from_source_part.insert(file_name_with_projection_prefix);
                }
            }
        }
    }

    /// We should write version metadata on part creation to distinguish it from parts that were created without transaction.
    TransactionID tid = txn ? txn->tid : Tx::PrehistoricTID;
    dst_data_part->version.setCreationTID(tid, nullptr);
    dst_data_part->storeVersionMetadata();

    dst_data_part->is_temp = true;

    dst_data_part->loadColumnsChecksumsIndexes(require_part_metadata, true);
    dst_data_part->modification_time = dst_part_storage->getLastModified().epochTime();
    return std::make_pair(dst_data_part, std::move(temporary_directory_lock));
}

String MergeTreeData::getFullPathOnDisk(const DiskPtr & disk) const
{
    return disk->getPath() + relative_data_path;
}


DiskPtr MergeTreeData::tryGetDiskForDetachedPart(const String & part_name) const
{
    String additional_path = "detached/";
    const auto disks = getStoragePolicy()->getDisks();

    for (const DiskPtr & disk : disks)
        if (disk->exists(fs::path(relative_data_path) / additional_path / part_name))
            return disk;

    return nullptr;
}

DiskPtr MergeTreeData::getDiskForDetachedPart(const String & part_name) const
{
    if (auto disk = tryGetDiskForDetachedPart(part_name))
        return disk;
    throw DB::Exception(ErrorCodes::BAD_DATA_PART_NAME, "Detached part \"{}\" not found", part_name);
}


Strings MergeTreeData::getDataPaths() const
{
    Strings res;
    auto disks = getStoragePolicy()->getDisks();
    for (const auto & disk : disks)
        res.push_back(getFullPathOnDisk(disk));
    return res;
}


void MergeTreeData::reportBrokenPart(MergeTreeData::DataPartPtr & data_part) const
{
    if (data_part->getDataPartStorage().isBroken())
    {
        auto parts = getDataPartsForInternalUsage();
        LOG_WARNING(log, "Scanning parts to recover on broken disk {}@{}.", data_part->getDataPartStorage().getDiskName(), data_part->getDataPartStorage().getDiskPath());

        for (const auto & part : parts)
        {
            if (part->getDataPartStorage().getDiskName() == data_part->getDataPartStorage().getDiskName())
                broken_part_callback(part->name);
        }
    }
    else if (data_part && data_part->getState() == MergeTreeDataPartState::Active)
        broken_part_callback(data_part->name);
    else
        LOG_DEBUG(log, "Will not check potentially broken part {} because it's not active", data_part->getNameWithState());
}

MergeTreeData::MatcherFn MergeTreeData::getPartitionMatcher(const ASTPtr & partition_ast, ContextPtr local_context) const
{
    bool prefixed = false;
    String id;

    if (format_version < MERGE_TREE_DATA_MIN_FORMAT_VERSION_WITH_CUSTOM_PARTITIONING)
    {
        /// Month-partitioning specific - partition value can represent a prefix of the partition to freeze.
        if (const auto * partition_lit = partition_ast->as<ASTPartition &>().value->as<ASTLiteral>())
        {
            id = partition_lit->value.getType() == Field::Types::UInt64
                 ? toString(partition_lit->value.get<UInt64>())
                 : partition_lit->value.safeGet<String>();
            prefixed = true;
        }
        else
            id = getPartitionIDFromQuery(partition_ast, local_context);
    }
    else
        id = getPartitionIDFromQuery(partition_ast, local_context);

    return [prefixed, id](const String & partition_id)
    {
        if (prefixed)
            return startsWith(partition_id, id);
        else
            return id == partition_id;
    };
}

PartitionCommandsResultInfo MergeTreeData::freezePartition(
    const ASTPtr & partition_ast,
    const StorageMetadataPtr & metadata_snapshot,
    const String & with_name,
    ContextPtr local_context,
    TableLockHolder &)
{
    return freezePartitionsByMatcher(getPartitionMatcher(partition_ast, local_context), metadata_snapshot, with_name, local_context);
}

PartitionCommandsResultInfo MergeTreeData::freezeAll(
    const String & with_name,
    const StorageMetadataPtr & metadata_snapshot,
    ContextPtr local_context,
    TableLockHolder &)
{
    return freezePartitionsByMatcher([] (const String &) { return true; }, metadata_snapshot, with_name, local_context);
}

PartitionCommandsResultInfo MergeTreeData::freezePartitionsByMatcher(
    MatcherFn matcher,
    const StorageMetadataPtr & metadata_snapshot,
    const String & with_name,
    ContextPtr local_context)
{
    String clickhouse_path = fs::canonical(local_context->getPath());
    String default_shadow_path = fs::path(clickhouse_path) / "shadow/";
    fs::create_directories(default_shadow_path);
    auto increment = Increment(fs::path(default_shadow_path) / "increment.txt").get(true);

    const String shadow_path = "shadow/";

    /// Acquire a snapshot of active data parts to prevent removing while doing backup.
    const auto data_parts = getVisibleDataPartsVector(local_context);

    String backup_name = (!with_name.empty() ? escapeForFileName(with_name) : toString(increment));
    String backup_path = fs::path(shadow_path) / backup_name / "";

    for (const auto & disk : getStoragePolicy()->getDisks())
        disk->onFreeze(backup_path);

    PartitionCommandsResultInfo result;

    size_t parts_processed = 0;
    for (const auto & part : data_parts)
    {
        if (!matcher(part->info.partition_id))
            continue;

        LOG_DEBUG(log, "Freezing part {} snapshot will be placed at {}", part->name, backup_path);

        auto data_part_storage = part->getDataPartStoragePtr();
        String backup_part_path = fs::path(backup_path) / relative_data_path;

        scope_guard src_flushed_tmp_dir_lock;
        MergeTreeData::MutableDataPartPtr src_flushed_tmp_part;

        if (auto part_in_memory = asInMemoryPart(part))
        {
            auto flushed_part_path = *part_in_memory->getRelativePathForPrefix("tmp_freeze");
            src_flushed_tmp_dir_lock = part->storage.getTemporaryPartDirectoryHolder("tmp_freeze" + part->name);

            auto flushed_part_storage = part_in_memory->flushToDisk(flushed_part_path, metadata_snapshot);
            src_flushed_tmp_part = createPart(part->name, part->info, flushed_part_storage);
            src_flushed_tmp_part->is_temp = true;

            data_part_storage = flushed_part_storage;
        }

        auto callback = [this, &part, &backup_part_path](const DiskPtr & disk)
        {

            // Store metadata for replicated table.
            // Do nothing for non-replicated.
            createAndStoreFreezeMetadata(disk, part, fs::path(backup_part_path) / part->getDataPartStorage().getPartDirectory());
        };

        auto new_storage = data_part_storage->freeze(
            backup_part_path,
            part->getDataPartStorage().getPartDirectory(),
            /*make_source_readonly*/ true,
            callback,
            /*copy_instead_of_hardlink*/ false,
            {});

        part->is_frozen.store(true, std::memory_order_relaxed);
        result.push_back(PartitionCommandResultInfo{
            .partition_id = part->info.partition_id,
            .part_name = part->name,
            .backup_path = new_storage->getFullRootPath(),
            .part_backup_path = new_storage->getFullPath(),
            .backup_name = backup_name,
        });
        ++parts_processed;
    }

    LOG_DEBUG(log, "Freezed {} parts", parts_processed);
    return result;
}

void MergeTreeData::createAndStoreFreezeMetadata(DiskPtr, DataPartPtr, String) const
{

}

PartitionCommandsResultInfo MergeTreeData::unfreezePartition(
    const ASTPtr & partition,
    const String & backup_name,
    ContextPtr local_context,
    TableLockHolder &)
{
    return unfreezePartitionsByMatcher(getPartitionMatcher(partition, local_context), backup_name, local_context);
}

PartitionCommandsResultInfo MergeTreeData::unfreezeAll(
    const String & backup_name,
    ContextPtr local_context,
    TableLockHolder &)
{
    return unfreezePartitionsByMatcher([] (const String &) { return true; }, backup_name, local_context);
}

bool MergeTreeData::removeDetachedPart(DiskPtr disk, const String & path, const String &)
{
    disk->removeRecursive(path);

    return false;
}

PartitionCommandsResultInfo MergeTreeData::unfreezePartitionsByMatcher(MatcherFn matcher, const String & backup_name, ContextPtr local_context)
{
    auto backup_path = fs::path("shadow") / escapeForFileName(backup_name) / relative_data_path;

    LOG_DEBUG(log, "Unfreezing parts by path {}", backup_path.generic_string());

    auto disks = getStoragePolicy()->getDisks();

    return Unfreezer(local_context).unfreezePartitionsFromTableDirectory(matcher, backup_name, disks, backup_path);
}

bool MergeTreeData::canReplacePartition(const DataPartPtr & src_part) const
{
    const auto settings = getSettings();

    if (!settings->enable_mixed_granularity_parts || settings->index_granularity_bytes == 0)
    {
        if (!canUseAdaptiveGranularity() && src_part->index_granularity_info.mark_type.adaptive)
            return false;
        if (canUseAdaptiveGranularity() && !src_part->index_granularity_info.mark_type.adaptive)
            return false;
    }

    return true;
}

void MergeTreeData::writePartLog(
    PartLogElement::Type type,
    const ExecutionStatus & execution_status,
    UInt64 elapsed_ns,
    const String & new_part_name,
    const DataPartPtr & result_part,
    const DataPartsVector & source_parts,
    const MergeListEntry * merge_entry)
try
{
    auto table_id = getStorageID();
    auto part_log = getContext()->getPartLog(table_id.database_name);
    if (!part_log)
        return;

    PartLogElement part_log_elem;

    part_log_elem.event_type = type;

    if (part_log_elem.event_type == PartLogElement::MERGE_PARTS)
    {
        if (merge_entry)
        {
            part_log_elem.merge_reason = PartLogElement::getMergeReasonType((*merge_entry)->merge_type);
            part_log_elem.merge_algorithm = PartLogElement::getMergeAlgorithm((*merge_entry)->merge_algorithm);
        }
    }

    part_log_elem.error = static_cast<UInt16>(execution_status.code);
    part_log_elem.exception = execution_status.message;

    // construct event_time and event_time_microseconds using the same time point
    // so that the two times will always be equal up to a precision of a second.
    const auto time_now = std::chrono::system_clock::now();
    part_log_elem.event_time = timeInSeconds(time_now);
    part_log_elem.event_time_microseconds = timeInMicroseconds(time_now);

    /// TODO: Stop stopwatch in outer code to exclude ZK timings and so on
    part_log_elem.duration_ms = elapsed_ns / 1000000;

    part_log_elem.database_name = table_id.database_name;
    part_log_elem.table_name = table_id.table_name;
    part_log_elem.table_uuid = table_id.uuid;
    part_log_elem.partition_id = MergeTreePartInfo::fromPartName(new_part_name, format_version).partition_id;
    part_log_elem.part_name = new_part_name;

    if (result_part)
    {
        part_log_elem.disk_name = result_part->getDataPartStorage().getDiskName();
        part_log_elem.path_on_disk = result_part->getDataPartStorage().getFullPath();
        part_log_elem.bytes_compressed_on_disk = result_part->getBytesOnDisk();
        part_log_elem.rows = result_part->rows_count;
        part_log_elem.part_type = result_part->getType();
    }

    part_log_elem.source_part_names.reserve(source_parts.size());
    for (const auto & source_part : source_parts)
        part_log_elem.source_part_names.push_back(source_part->name);

    if (merge_entry)
    {
        part_log_elem.rows_read = (*merge_entry)->rows_read;
        part_log_elem.bytes_read_uncompressed = (*merge_entry)->bytes_read_uncompressed;

        part_log_elem.rows = (*merge_entry)->rows_written;
        part_log_elem.bytes_uncompressed = (*merge_entry)->bytes_written_uncompressed;
        part_log_elem.peak_memory_usage = (*merge_entry)->memory_tracker.getPeak();
    }

    part_log->add(part_log_elem);
}
catch (...)
{
    tryLogCurrentException(log, __PRETTY_FUNCTION__);
}

StorageMergeTree::PinnedPartUUIDsPtr MergeTreeData::getPinnedPartUUIDs() const
{
    std::lock_guard lock(pinned_part_uuids_mutex);
    return pinned_part_uuids;
}

MergeTreeData::CurrentlyMovingPartsTagger::CurrentlyMovingPartsTagger(MergeTreeMovingParts && moving_parts_, MergeTreeData & data_)
    : parts_to_move(std::move(moving_parts_)), data(data_)
{
    for (const auto & moving_part : parts_to_move)
        if (!data.currently_moving_parts.emplace(moving_part.part).second)
            throw Exception("Cannot move part '" + moving_part.part->name + "'. It's already moving.", ErrorCodes::LOGICAL_ERROR);
}

MergeTreeData::CurrentlyMovingPartsTagger::~CurrentlyMovingPartsTagger()
{
    std::lock_guard lock(data.moving_parts_mutex);
    for (auto & moving_part : parts_to_move)
    {
        /// Something went completely wrong
        if (!data.currently_moving_parts.contains(moving_part.part))
            std::terminate();
        data.currently_moving_parts.erase(moving_part.part);
    }
}

bool MergeTreeData::scheduleDataMovingJob(BackgroundJobsAssignee & assignee)
{
    if (parts_mover.moves_blocker.isCancelled())
        return false;

    auto moving_tagger = selectPartsForMove();
    if (moving_tagger->parts_to_move.empty())
        return false;

    assignee.scheduleMoveTask(std::make_shared<ExecutableLambdaAdapter>(
        [this, moving_tagger] () mutable
        {
            return moveParts(moving_tagger);
        }, moves_assignee_trigger, getStorageID()));
    return true;
}

bool MergeTreeData::areBackgroundMovesNeeded() const
{
    auto policy = getStoragePolicy();

    if (policy->getVolumes().size() > 1)
        return true;

    return policy->getVolumes().size() == 1 && policy->getVolumes()[0]->getDisks().size() > 1;
}

bool MergeTreeData::movePartsToSpace(const DataPartsVector & parts, SpacePtr space)
{
    if (parts_mover.moves_blocker.isCancelled())
        return false;

    auto moving_tagger = checkPartsForMove(parts, space);
    if (moving_tagger->parts_to_move.empty())
        return false;

    return moveParts(moving_tagger);
}

MergeTreeData::CurrentlyMovingPartsTaggerPtr MergeTreeData::selectPartsForMove()
{
    MergeTreeMovingParts parts_to_move;

    auto can_move = [this](const DataPartPtr & part, String * reason) -> bool
    {
        if (partIsAssignedToBackgroundOperation(part))
        {
            *reason = "part already assigned to background operation.";
            return false;
        }
        if (currently_moving_parts.contains(part))
        {
            *reason = "part is already moving.";
            return false;
        }

        return true;
    };

    std::lock_guard moving_lock(moving_parts_mutex);

    parts_mover.selectPartsForMove(parts_to_move, can_move, moving_lock);
    return std::make_shared<CurrentlyMovingPartsTagger>(std::move(parts_to_move), *this);
}

MergeTreeData::CurrentlyMovingPartsTaggerPtr MergeTreeData::checkPartsForMove(const DataPartsVector & parts, SpacePtr space)
{
    std::lock_guard moving_lock(moving_parts_mutex);

    MergeTreeMovingParts parts_to_move;
    for (const auto & part : parts)
    {
        auto reservation = space->reserve(part->getBytesOnDisk());
        if (!reservation)
            throw Exception("Move is not possible. Not enough space on '" + space->getName() + "'", ErrorCodes::NOT_ENOUGH_SPACE);

        auto reserved_disk = reservation->getDisk();

        if (reserved_disk->exists(relative_data_path + part->name))
            throw Exception(
                "Move is not possible: " + fullPath(reserved_disk, relative_data_path + part->name) + " already exists",
                ErrorCodes::DIRECTORY_ALREADY_EXISTS);

        if (currently_moving_parts.contains(part) || partIsAssignedToBackgroundOperation(part))
            throw Exception(
                "Cannot move part '" + part->name + "' because it's participating in background process",
                ErrorCodes::PART_IS_TEMPORARILY_LOCKED);

        parts_to_move.emplace_back(part, std::move(reservation));
    }
    return std::make_shared<CurrentlyMovingPartsTagger>(std::move(parts_to_move), *this);
}

bool MergeTreeData::moveParts(const CurrentlyMovingPartsTaggerPtr & moving_tagger)
{
    LOG_INFO(log, "Got {} parts to move.", moving_tagger->parts_to_move.size());

    const auto settings = getSettings();

    bool result = true;
    for (const auto & moving_part : moving_tagger->parts_to_move)
    {
        Stopwatch stopwatch;
        MutableDataPartPtr cloned_part;

        auto write_part_log = [&](const ExecutionStatus & execution_status)
        {
            writePartLog(
                PartLogElement::Type::MOVE_PART,
                execution_status,
                stopwatch.elapsed(),
                moving_part.part->name,
                cloned_part,
                {moving_part.part},
                nullptr);
        };

        // Register in global moves list (StorageSystemMoves)
        auto moves_list_entry = getContext()->getMovesList().insert(
            getStorageID(),
            moving_part.part->name,
            moving_part.reserved_space->getDisk()->getName(),
            moving_part.reserved_space->getDisk()->getPath(),
            moving_part.part->getBytesOnDisk());

        try
        {
            /// If zero-copy replication enabled than replicas shouldn't try to
            /// move parts to another disk simultaneously. For this purpose we
            /// use shared lock across replicas. NOTE: it's not 100% reliable,
            /// because we are not checking lock while finishing part move.
            /// However it's not dangerous at all, we will just have very rare
            /// copies of some part.
            ///
            /// FIXME: this code is related to Replicated merge tree, and not
            /// common for ordinary merge tree. So it's a bad design and should
            /// be fixed.
            auto disk = moving_part.reserved_space->getDisk();
            if (supportsReplication() && disk->supportZeroCopyReplication() && settings->allow_remote_fs_zero_copy_replication)
            {
                /// If we acquired lock than let's try to move. After one
                /// replica will actually move the part from disk to some
                /// zero-copy storage other replicas will just fetch
                /// metainformation.
                if (auto lock = tryCreateZeroCopyExclusiveLock(moving_part.part->name, disk); lock)
                {
                    cloned_part = parts_mover.clonePart(moving_part);
                    parts_mover.swapClonedPart(cloned_part);
                }
                else
                {
                    /// Move will be retried but with backoff.
                    LOG_DEBUG(log, "Move of part {} postponed, because zero copy mode enabled and someone other moving this part right now", moving_part.part->name);
                    result = false;
                    continue;
                }
            }
            else /// Ordinary move as it should be
            {
                cloned_part = parts_mover.clonePart(moving_part);
                parts_mover.swapClonedPart(cloned_part);
            }
            write_part_log({});
        }
        catch (...)
        {
            write_part_log(ExecutionStatus::fromCurrentException());
            if (cloned_part)
                cloned_part->remove();

            throw;
        }
    }
    return result;
}

bool MergeTreeData::partsContainSameProjections(const DataPartPtr & left, const DataPartPtr & right)
{
    if (left->getProjectionParts().size() != right->getProjectionParts().size())
        return false;
    for (const auto & [name, _] : left->getProjectionParts())
    {
        if (!right->hasProjection(name))
            return false;
    }
    return true;
}

bool MergeTreeData::canUsePolymorphicParts(const MergeTreeSettings & settings, String * out_reason) const
{
    if (!canUseAdaptiveGranularity())
    {
        if (out_reason && (settings.min_rows_for_wide_part != 0 || settings.min_bytes_for_wide_part != 0
            || settings.min_rows_for_compact_part != 0 || settings.min_bytes_for_compact_part != 0))
        {
            *out_reason = fmt::format(
                    "Table can't create parts with adaptive granularity, but settings"
                    " min_rows_for_wide_part = {}"
                    ", min_bytes_for_wide_part = {}"
                    ", min_rows_for_compact_part = {}"
                    ", min_bytes_for_compact_part = {}"
                    ". Parts with non-adaptive granularity can be stored only in Wide (default) format.",
                    settings.min_rows_for_wide_part,    settings.min_bytes_for_wide_part,
                    settings.min_rows_for_compact_part, settings.min_bytes_for_compact_part);
        }

        return false;
    }

    return true;
}

AlterConversions MergeTreeData::getAlterConversionsForPart(const MergeTreeDataPartPtr part) const
{
    MutationCommands commands = getFirstAlterMutationCommandsForPart(part);

    AlterConversions result{};
    for (const auto & command : commands)
        /// Currently we need explicit conversions only for RENAME alter
        /// all other conversions can be deduced from diff between part columns
        /// and columns in storage.
        if (command.type == MutationCommand::Type::RENAME_COLUMN)
            result.rename_map[command.rename_to] = command.column_name;

    return result;
}

MergeTreeData::WriteAheadLogPtr MergeTreeData::getWriteAheadLog()
{
    std::lock_guard lock(write_ahead_log_mutex);
    if (!write_ahead_log)
    {
        auto reservation = reserveSpace(getSettings()->write_ahead_log_max_bytes);
        write_ahead_log = std::make_shared<MergeTreeWriteAheadLog>(*this, reservation->getDisk());
    }

    return write_ahead_log;
}

NamesAndTypesList MergeTreeData::getVirtuals() const
{
    return NamesAndTypesList{
        NameAndTypePair("_part", std::make_shared<DataTypeString>()),
        NameAndTypePair("_part_index", std::make_shared<DataTypeUInt64>()),
        NameAndTypePair("_part_uuid", std::make_shared<DataTypeUUID>()),
        NameAndTypePair("_partition_id", std::make_shared<DataTypeString>()),
        NameAndTypePair("_partition_value", getPartitionValueType()),
        NameAndTypePair("_sample_factor", std::make_shared<DataTypeFloat64>()),
        NameAndTypePair("_part_offset", std::make_shared<DataTypeUInt64>()),
        LightweightDeleteDescription::FILTER_COLUMN,
    };
}

size_t MergeTreeData::getTotalMergesWithTTLInMergeList() const
{
    return getContext()->getMergeList().getMergesWithTTLCount();
}

void MergeTreeData::addPartContributionToDataVolume(const DataPartPtr & part)
{
    increaseDataVolume(part->getBytesOnDisk(), part->rows_count, 1);
}

void MergeTreeData::removePartContributionToDataVolume(const DataPartPtr & part)
{
    increaseDataVolume(-part->getBytesOnDisk(), -part->rows_count, -1);
}

void MergeTreeData::increaseDataVolume(ssize_t bytes, ssize_t rows, ssize_t parts)
{
    total_active_size_bytes.fetch_add(bytes, std::memory_order_acq_rel);
    total_active_size_rows.fetch_add(rows, std::memory_order_acq_rel);
    total_active_size_parts.fetch_add(parts, std::memory_order_acq_rel);
}

void MergeTreeData::setDataVolume(size_t bytes, size_t rows, size_t parts)
{
    total_active_size_bytes.store(bytes, std::memory_order_release);
    total_active_size_rows.store(rows, std::memory_order_release);
    total_active_size_parts.store(parts, std::memory_order_release);
}

bool MergeTreeData::insertQueryIdOrThrow(const String & query_id, size_t max_queries) const
{
    std::lock_guard lock(query_id_set_mutex);
    return insertQueryIdOrThrowNoLock(query_id, max_queries);
}

bool MergeTreeData::insertQueryIdOrThrowNoLock(const String & query_id, size_t max_queries) const
{
    if (query_id_set.find(query_id) != query_id_set.end())
        return false;
    if (query_id_set.size() >= max_queries)
        throw Exception(
            ErrorCodes::TOO_MANY_SIMULTANEOUS_QUERIES,
            "Too many simultaneous queries for table {}. Maximum is: {}",
            *std::atomic_load(&log_name),
            max_queries);
    query_id_set.insert(query_id);
    return true;
}

void MergeTreeData::removeQueryId(const String & query_id) const
{
    std::lock_guard lock(query_id_set_mutex);
    removeQueryIdNoLock(query_id);
}

void MergeTreeData::removeQueryIdNoLock(const String & query_id) const
{
    if (query_id_set.find(query_id) == query_id_set.end())
        LOG_WARNING(log, "We have query_id removed but it's not recorded. This is a bug");
    else
        query_id_set.erase(query_id);
}

ReservationPtr MergeTreeData::balancedReservation(
    const StorageMetadataPtr & metadata_snapshot,
    size_t part_size,
    size_t max_volume_index,
    const String & part_name,
    const MergeTreePartInfo & part_info,
    MergeTreeData::DataPartsVector covered_parts,
    std::optional<CurrentlySubmergingEmergingTagger> * tagger_ptr,
    const IMergeTreeDataPart::TTLInfos * ttl_infos,
    bool is_insert)
{
    ReservationPtr reserved_space;
    auto min_bytes_to_rebalance_partition_over_jbod = getSettings()->min_bytes_to_rebalance_partition_over_jbod;
    if (tagger_ptr && min_bytes_to_rebalance_partition_over_jbod > 0 && part_size >= min_bytes_to_rebalance_partition_over_jbod)
    {
        try
        {
            const auto & disks = getStoragePolicy()->getVolume(max_volume_index)->getDisks();
            std::map<String, size_t> disk_occupation;
            std::map<String, std::vector<String>> disk_parts_for_logging;
            for (const auto & disk : disks)
                disk_occupation.emplace(disk->getName(), 0);

            std::set<String> committed_big_parts_from_partition;
            std::set<String> submerging_big_parts_from_partition;
            std::lock_guard lock(currently_submerging_emerging_mutex);

            for (const auto & part : currently_submerging_big_parts)
            {
                if (part_info.partition_id == part->info.partition_id)
                    submerging_big_parts_from_partition.insert(part->name);
            }

            {
                auto lock_parts = lockParts();
                if (covered_parts.empty())
                {
                    // It's a part fetch. Calculate `covered_parts` here.
                    MergeTreeData::DataPartPtr covering_part;
                    covered_parts = getActivePartsToReplace(part_info, part_name, covering_part, lock_parts);
                }

                // Remove irrelevant parts.
                std::erase_if(covered_parts,
                        [min_bytes_to_rebalance_partition_over_jbod](const auto & part)
                        {
                            return !(part->isStoredOnDisk() && part->getBytesOnDisk() >= min_bytes_to_rebalance_partition_over_jbod);
                        });

                // Include current submerging big parts which are not yet in `currently_submerging_big_parts`
                for (const auto & part : covered_parts)
                    submerging_big_parts_from_partition.insert(part->name);

                for (const auto & part : getDataPartsStateRange(MergeTreeData::DataPartState::Active))
                {
                    if (part->isStoredOnDisk() && part->getBytesOnDisk() >= min_bytes_to_rebalance_partition_over_jbod
                        && part_info.partition_id == part->info.partition_id)
                    {
                        auto name = part->getDataPartStorage().getDiskName();
                        auto it = disk_occupation.find(name);
                        if (it != disk_occupation.end())
                        {
                            if (submerging_big_parts_from_partition.find(part->name) == submerging_big_parts_from_partition.end())
                            {
                                it->second += part->getBytesOnDisk();
                                disk_parts_for_logging[name].push_back(formatReadableSizeWithBinarySuffix(part->getBytesOnDisk()));
                                committed_big_parts_from_partition.insert(part->name);
                            }
                            else
                            {
                                disk_parts_for_logging[name].push_back(formatReadableSizeWithBinarySuffix(part->getBytesOnDisk()) + " (submerging)");
                            }
                        }
                        else
                        {
                            // Part is on different volume. Ignore it.
                        }
                    }
                }
            }

            for (const auto & [name, emerging_part] : currently_emerging_big_parts)
            {
                // It's possible that the emerging big parts are committed and get added twice. Thus a set is used to deduplicate.
                if (committed_big_parts_from_partition.find(name) == committed_big_parts_from_partition.end()
                    && part_info.partition_id == emerging_part.partition_id)
                {
                    auto it = disk_occupation.find(emerging_part.disk_name);
                    if (it != disk_occupation.end())
                    {
                        it->second += emerging_part.estimate_bytes;
                        disk_parts_for_logging[emerging_part.disk_name].push_back(
                            formatReadableSizeWithBinarySuffix(emerging_part.estimate_bytes) + " (emerging)");
                    }
                    else
                    {
                        // Part is on different volume. Ignore it.
                    }
                }
            }

            size_t min_occupation_size = std::numeric_limits<size_t>::max();
            std::vector<String> candidates;
            for (const auto & [disk_name, size] : disk_occupation)
            {
                if (size < min_occupation_size)
                {
                    min_occupation_size = size;
                    candidates = {disk_name};
                }
                else if (size == min_occupation_size)
                {
                    candidates.push_back(disk_name);
                }
            }

            if (!candidates.empty())
            {
                // Random pick one disk from best candidates
                std::shuffle(candidates.begin(), candidates.end(), thread_local_rng);
                String selected_disk_name = candidates.front();
                WriteBufferFromOwnString log_str;
                writeCString("\nbalancer: \n", log_str);
                for (const auto & [disk_name, per_disk_parts] : disk_parts_for_logging)
                    writeString(fmt::format("  {}: [{}]\n", disk_name, fmt::join(per_disk_parts, ", ")), log_str);
                LOG_DEBUG(log, fmt::runtime(log_str.str()));

                if (ttl_infos)
                    reserved_space = tryReserveSpacePreferringTTLRules(
                        metadata_snapshot,
                        part_size,
                        *ttl_infos,
                        time(nullptr),
                        max_volume_index,
                        is_insert,
                        getStoragePolicy()->getDiskByName(selected_disk_name));
                else
                    reserved_space = tryReserveSpace(part_size, getStoragePolicy()->getDiskByName(selected_disk_name));

                if (reserved_space)
                {
                    currently_emerging_big_parts.emplace(
                        part_name, EmergingPartInfo{reserved_space->getDisk(0)->getName(), part_info.partition_id, part_size});

                    for (const auto & part : covered_parts)
                    {
                        if (currently_submerging_big_parts.contains(part))
                            LOG_WARNING(log, "currently_submerging_big_parts contains duplicates. JBOD might lose balance");
                        else
                            currently_submerging_big_parts.insert(part);
                    }

                    // Record submerging big parts in the tagger to clean them up.
                    tagger_ptr->emplace(*this, part_name, std::move(covered_parts), log);
                }
            }
        }
        catch (...)
        {
            LOG_DEBUG(log, "JBOD balancer encounters an error. Fallback to random disk selection");
            tryLogCurrentException(log);
        }
    }
    return reserved_space;
}

ColumnsDescription MergeTreeData::getConcreteObjectColumns(
    const DataPartsVector & parts, const ColumnsDescription & storage_columns)
{
    return DB::getConcreteObjectColumns(
        parts.begin(), parts.end(),
        storage_columns, [](const auto & part) -> const auto & { return part->getColumns(); });
}

ColumnsDescription MergeTreeData::getConcreteObjectColumns(
    boost::iterator_range<DataPartIteratorByStateAndInfo> range, const ColumnsDescription & storage_columns)
{
    return DB::getConcreteObjectColumns(
        range.begin(), range.end(),
        storage_columns, [](const auto & part) -> const auto & { return part->getColumns(); });
}

void MergeTreeData::resetObjectColumnsFromActiveParts(const DataPartsLock & /*lock*/)
{
    auto metadata_snapshot = getInMemoryMetadataPtr();
    const auto & columns = metadata_snapshot->getColumns();
    if (!hasDynamicSubcolumns(columns))
        return;

    auto range = getDataPartsStateRange(DataPartState::Active);
    object_columns = getConcreteObjectColumns(range, columns);
}

void MergeTreeData::updateObjectColumns(const DataPartPtr & part, const DataPartsLock & /*lock*/)
{
    auto metadata_snapshot = getInMemoryMetadataPtr();
    const auto & columns = metadata_snapshot->getColumns();
    if (!hasDynamicSubcolumns(columns))
        return;

    DB::updateObjectColumns(object_columns, columns, part->getColumns());
}

StorageSnapshotPtr MergeTreeData::getStorageSnapshot(const StorageMetadataPtr & metadata_snapshot, ContextPtr query_context) const
{
    auto snapshot_data = std::make_unique<SnapshotData>();

    auto lock = lockParts();
    snapshot_data->parts = getVisibleDataPartsVectorUnlocked(query_context, lock);
    return std::make_shared<StorageSnapshot>(*this, metadata_snapshot, object_columns, std::move(snapshot_data));
}

StorageSnapshotPtr MergeTreeData::getStorageSnapshotWithoutParts(const StorageMetadataPtr & metadata_snapshot) const
{
    auto lock = lockParts();
    return std::make_shared<StorageSnapshot>(*this, metadata_snapshot, object_columns, std::make_unique<SnapshotData>());
}

void MergeTreeData::incrementInsertedPartsProfileEvent(MergeTreeDataPartType type)
{
    switch (type.getValue())
    {
        case MergeTreeDataPartType::Wide:
            ProfileEvents::increment(ProfileEvents::InsertedWideParts);
            break;
        case MergeTreeDataPartType::Compact:
            ProfileEvents::increment(ProfileEvents::InsertedCompactParts);
            break;
        case MergeTreeDataPartType::InMemory:
            ProfileEvents::increment(ProfileEvents::InsertedInMemoryParts);
            break;
        default:
            break;
    }
}

void MergeTreeData::incrementMergedPartsProfileEvent(MergeTreeDataPartType type)
{
    switch (type.getValue())
    {
        case MergeTreeDataPartType::Wide:
            ProfileEvents::increment(ProfileEvents::MergedIntoWideParts);
            break;
        case MergeTreeDataPartType::Compact:
            ProfileEvents::increment(ProfileEvents::MergedIntoCompactParts);
            break;
        case MergeTreeDataPartType::InMemory:
            ProfileEvents::increment(ProfileEvents::MergedIntoInMemoryParts);
            break;
        default:
            break;
    }
}

MergeTreeData::MutableDataPartPtr MergeTreeData::createEmptyPart(
        MergeTreePartInfo & new_part_info, const MergeTreePartition & partition, const String & new_part_name,
        const MergeTreeTransactionPtr & txn)
{
    auto metadata_snapshot = getInMemoryMetadataPtr();
    auto settings = getSettings();

    auto block = metadata_snapshot->getSampleBlock();
    NamesAndTypesList columns = metadata_snapshot->getColumns().getAllPhysical().filter(block.getNames());
    setAllObjectsToDummyTupleType(columns);

    auto minmax_idx = std::make_shared<IMergeTreeDataPart::MinMaxIndex>();
    minmax_idx->update(block, getMinMaxColumnsNames(metadata_snapshot->getPartitionKey()));

    DB::IMergeTreeDataPart::TTLInfos move_ttl_infos;
    VolumePtr volume = getStoragePolicy()->getVolume(0);
    ReservationPtr reservation = reserveSpacePreferringTTLRules(metadata_snapshot, 0, move_ttl_infos, time(nullptr), 0, true);
    VolumePtr data_part_volume = createVolumeFromReservation(reservation, volume);

    auto new_data_part_storage = std::make_shared<DataPartStorageOnDisk>(
        data_part_volume,
        getRelativeDataPath(),
        EMPTY_PART_TMP_PREFIX + new_part_name);

    auto new_data_part = createPart(
        new_part_name,
        choosePartTypeOnDisk(0, block.rows()),
        new_part_info,
        new_data_part_storage
        );

    new_data_part->name = new_part_name;

    if (settings->assign_part_uuids)
        new_data_part->uuid = UUIDHelpers::generateV4();

    new_data_part->setColumns(columns, {});
    new_data_part->rows_count = block.rows();

    new_data_part->partition = partition;

    new_data_part->minmax_idx = std::move(minmax_idx);
    new_data_part->is_temp = true;

    SyncGuardPtr sync_guard;
    if (new_data_part->isStoredOnDisk())
    {
        /// The name could be non-unique in case of stale files from previous runs.
        if (new_data_part_storage->exists())
        {
            /// The path has to be unique, all tmp directories are deleted at startup in case of stale files from previous runs.
            /// New part have to capture its name, therefore there is no concurrentcy in directory creation
            throw Exception(ErrorCodes::LOGICAL_ERROR,
                            "New empty part is about to matirialize but the dirrectory already exist"
                            ", new part {}"
                            ", directory {}",
                            new_part_name, new_data_part_storage->getFullPath());
        }

        new_data_part_storage->createDirectories();

        if (getSettings()->fsync_part_directory)
            sync_guard = new_data_part_storage->getDirectorySyncGuard();
    }

    /// This effectively chooses minimal compression method:
    ///  either default lz4 or compression method with zero thresholds on absolute and relative part size.
    auto compression_codec = getContext()->chooseCompressionCodec(0, 0);

    const auto & index_factory = MergeTreeIndexFactory::instance();
    MergedBlockOutputStream out(new_data_part, metadata_snapshot, columns,
        index_factory.getMany(metadata_snapshot->getSecondaryIndices()), compression_codec, txn);

    bool sync_on_insert = settings->fsync_after_insert;

    out.write(block);
    /// Here is no projections as no data inside

    out.finalizePart(new_data_part, sync_on_insert);

    return new_data_part;
}

CurrentlySubmergingEmergingTagger::~CurrentlySubmergingEmergingTagger()
{
    std::lock_guard lock(storage.currently_submerging_emerging_mutex);

    for (const auto & part : submerging_parts)
    {
        if (!storage.currently_submerging_big_parts.contains(part))
        {
            LOG_ERROR(log, "currently_submerging_big_parts doesn't contain part {} to erase. This is a bug", part->name);
            assert(false);
        }
        else
            storage.currently_submerging_big_parts.erase(part);
    }
    storage.currently_emerging_big_parts.erase(emerging_part_name);
}

}<|MERGE_RESOLUTION|>--- conflicted
+++ resolved
@@ -6084,17 +6084,13 @@
     if (settings.parallel_replicas_count > 1 || settings.max_parallel_replicas > 1)
         return std::nullopt;
 
-<<<<<<< HEAD
-    auto query_ptr = query_info.query;
-    auto original_query_ptr = query_info.original_query;
-
-=======
     /// Cannot use projections in case of additional filter.
     if (query_info.additional_filter_ast)
         return std::nullopt;
-
-    auto query_ptr = query_info.original_query;
->>>>>>> 8bdf63f8
+    
+    auto query_ptr = query_info.query;
+    auto original_query_ptr = query_info.original_query;
+
     auto * select_query = query_ptr->as<ASTSelectQuery>();
     auto * original_select_query = original_query_ptr->as<ASTSelectQuery>();
 
@@ -6127,16 +6123,11 @@
     if (original_select_query->interpolate() && !original_select_query->interpolate()->children.empty())
         return std::nullopt;
 
-<<<<<<< HEAD
-    // Currently projections don't support GROUPING SET yet.
-    if (original_select_query->group_by_with_grouping_sets)
-=======
     // Projections don't support grouping sets yet.
-    if (select_query->group_by_with_grouping_sets
+    if (original_select_query->group_by_with_grouping_sets
         || select_query->group_by_with_totals
         || select_query->group_by_with_rollup
         || select_query->group_by_with_cube)
->>>>>>> 8bdf63f8
         return std::nullopt;
 
     auto query_options = SelectQueryOptions(
