#pragma once

#include <Disks/IDisk.h>
#include <Disks/ObjectStorages/IObjectStorage.h>
#include <Common/FileCache_fwd.h>
#include <Disks/ObjectStorages/DiskObjectStorageRemoteMetadataRestoreHelper.h>
#include <Disks/ObjectStorages/IMetadataStorage.h>
#include <Disks/ObjectStorages/DiskObjectStorageTransaction.h>
#include <re2/re2.h>

namespace CurrentMetrics
{
    extern const Metric DiskSpaceReservedForMerge;
}

namespace DB
{

/// Disk build on top of IObjectStorage. Use additional disk (local for example)
/// for metadata storage. Metadata is a small files with mapping from local paths to
/// objects in object storage, like:
/// "/var/lib/clickhouse/data/db/table/all_0_0_0/columns.txt" -> /xxxxxxxxxxxxxxxxxxxx
///                                                           -> /yyyyyyyyyyyyyyyyyyyy
class DiskObjectStorage : public IDisk
{

friend class DiskObjectStorageReservation;
friend class DiskObjectStorageRemoteMetadataRestoreHelper;

public:
    DiskObjectStorage(
        const String & name_,
        const String & object_storage_root_path_,
        const String & log_name,
        MetadataStoragePtr metadata_storage_,
        ObjectStoragePtr object_storage_,
        DiskType disk_type_,
        bool send_metadata_,
        uint64_t thread_pool_size_);

    /// Create fake transaction
    DiskTransactionPtr createTransaction() override;

    DiskType getType() const override { return disk_type; }

    bool supportZeroCopyReplication() const override { return true; }

    bool supportParallelWrite() const override { return true; }

    const String & getName() const override { return name; }

    const String & getPath() const override { return metadata_storage->getPath(); }

    StoredObjects getStorageObjects(const String & local_path) const override;

    void getRemotePathsRecursive(const String & local_path, std::vector<LocalPathWithObjectStoragePaths> & paths_map) override;

    const std::string & getCacheBasePath() const override
    {
        return object_storage->getCacheBasePath();
    }

    UInt64 getTotalSpace() const override { return std::numeric_limits<UInt64>::max(); }

    UInt64 getAvailableSpace() const override { return std::numeric_limits<UInt64>::max(); }

    UInt64 getUnreservedSpace() const override { return std::numeric_limits<UInt64>::max(); }

    UInt64 getKeepingFreeSpace() const override { return 0; }

    bool exists(const String & path) const override;

    bool isFile(const String & path) const override;

    void createFile(const String & path) override;

    size_t getFileSize(const String & path) const override;

    void moveFile(const String & from_path, const String & to_path) override;

    void moveFile(const String & from_path, const String & to_path, bool should_send_metadata);

    void replaceFile(const String & from_path, const String & to_path) override;

    void removeFile(const String & path) override { removeSharedFile(path, false); }

    void removeFileIfExists(const String & path) override { removeSharedFileIfExists(path, false); }

    void removeRecursive(const String & path) override { removeSharedRecursive(path, false, {}); }

    void removeSharedFile(const String & path, bool delete_metadata_only) override;

    void removeSharedFileIfExists(const String & path, bool delete_metadata_only) override;

    void removeSharedRecursive(const String & path, bool keep_all_batch_data, const NameSet & file_names_remove_metadata_only) override;

    MetadataStoragePtr getMetadataStorage() override { return metadata_storage; }

    UInt32 getRefCount(const String & path) const override;

    /// Return metadata for each file path. Also, before serialization reset
    /// ref_count for each metadata to zero. This function used only for remote
    /// fetches/sends in replicated engines. That's why we reset ref_count to zero.
    std::unordered_map<String, String> getSerializedMetadata(const std::vector<String> & file_paths) const override;

    String getUniqueId(const String & path) const override;

    bool checkUniqueId(const String & id) const override;

    void createHardLink(const String & src_path, const String & dst_path) override;
    void createHardLink(const String & src_path, const String & dst_path, bool should_send_metadata);

    void listFiles(const String & path, std::vector<String> & file_names) const override;

    void setReadOnly(const String & path) override;

    bool isDirectory(const String & path) const override;

    void createDirectory(const String & path) override;

    void createDirectories(const String & path) override;

    void clearDirectory(const String & path) override;

    void moveDirectory(const String & from_path, const String & to_path) override { moveFile(from_path, to_path); }

    void removeDirectory(const String & path) override;

    DirectoryIteratorPtr iterateDirectory(const String & path) const override;

    void setLastModified(const String & path, const Poco::Timestamp & timestamp) override;

    Poco::Timestamp getLastModified(const String & path) const override;

    time_t getLastChanged(const String & path) const override;

    bool isRemote() const override { return true; }

    void shutdown() override;

    void startup(ContextPtr context) override;

    ReservationPtr reserve(UInt64 bytes) override;

    std::unique_ptr<ReadBufferFromFileBase> readFile(
        const String & path,
        const ReadSettings & settings,
        std::optional<size_t> read_hint,
        std::optional<size_t> file_size) const override;

    std::unique_ptr<WriteBufferFromFileBase> writeFile(
        const String & path,
        size_t buf_size,
        WriteMode mode,
        const WriteSettings & settings) override;

    void applyNewSettings(const Poco::Util::AbstractConfiguration & config, ContextPtr context_, const String &, const DisksMap &) override;

    void restoreMetadataIfNeeded(const Poco::Util::AbstractConfiguration & config, const std::string & config_prefix, ContextPtr context);

    void onFreeze(const String & path) override;

    void syncRevision(UInt64 revision) override;

    UInt64 getRevision() const override;

<<<<<<< HEAD
    DiskObjectStoragePtr getObjectStorage(const String & name_) override;

    bool isCached() const override;

    void wrapWithCache(FileCachePtr cache, const String & layer_name);

    const std::unordered_set<String> & getCacheLayersNames() const override { return cache_layers; }
=======
    DiskObjectStoragePtr createDiskObjectStorage(const String & name_) override;

    bool supportsCache() const override;
>>>>>>> 9973fb2f

private:

    /// Create actual disk object storage transaction for operations
    /// execution.
    DiskTransactionPtr createObjectStorageTransaction();

    const String name;
    const String object_storage_root_path;
    Poco::Logger * log;

    const DiskType disk_type;
    MetadataStoragePtr metadata_storage;
    ObjectStoragePtr object_storage;

    UInt64 reserved_bytes = 0;
    UInt64 reservation_count = 0;
    std::mutex reservation_mutex;

    std::optional<UInt64> tryReserve(UInt64 bytes);

    const bool send_metadata;
    size_t threadpool_size;

    std::unique_ptr<DiskObjectStorageRemoteMetadataRestoreHelper> metadata_helper;

    std::unordered_set<String> cache_layers;
};

using DiskObjectStoragePtr = std::shared_ptr<DiskObjectStorage>;

class DiskObjectStorageReservation final : public IReservation
{
public:
    DiskObjectStorageReservation(const std::shared_ptr<DiskObjectStorage> & disk_, UInt64 size_)
        : disk(disk_)
        , size(size_)
        , metric_increment(CurrentMetrics::DiskSpaceReservedForMerge, size_)
    {}

    UInt64 getSize() const override { return size; }

    UInt64 getUnreservedSpace() const override { return unreserved_space; }

    DiskPtr getDisk(size_t i) const override;

    Disks getDisks() const override { return {disk}; }

    void update(UInt64 new_size) override;

    ~DiskObjectStorageReservation() override;

private:
    DiskObjectStoragePtr disk;
    UInt64 size;
    UInt64 unreserved_space;
    CurrentMetrics::Increment metric_increment;
};

}<|MERGE_RESOLUTION|>--- conflicted
+++ resolved
@@ -164,19 +164,13 @@
 
     UInt64 getRevision() const override;
 
-<<<<<<< HEAD
-    DiskObjectStoragePtr getObjectStorage(const String & name_) override;
-
-    bool isCached() const override;
+    DiskObjectStoragePtr createDiskObjectStorage(const String & name_) override;
+
+    bool supportsCache() const override;
 
     void wrapWithCache(FileCachePtr cache, const String & layer_name);
 
     const std::unordered_set<String> & getCacheLayersNames() const override { return cache_layers; }
-=======
-    DiskObjectStoragePtr createDiskObjectStorage(const String & name_) override;
-
-    bool supportsCache() const override;
->>>>>>> 9973fb2f
 
 private:
 
