--- conflicted
+++ resolved
@@ -93,11 +93,8 @@
 
     void removeSharedRecursive(const String & path, bool keep_all_batch_data, const NameSet & file_names_remove_metadata_only) override;
 
-<<<<<<< HEAD
     void removeFromObjectStorage(const std::vector<String> & paths);
 
-=======
->>>>>>> ca505c6d
     MetadataStoragePtr getMetadataStorage() override { return metadata_storage; }
 
     UInt32 getRefCount(const String & path) const override;
