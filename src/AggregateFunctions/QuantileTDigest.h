--- conflicted
+++ resolved
@@ -124,12 +124,7 @@
         if (unmerged > params.max_unmerged)
             compress();
     }
-<<<<<<< HEAD
     void compressBrute() {
-=======
-    void compress_brute()
-    {
->>>>>>> 38c126ec
         if (centroids.size() <= params.max_centroids)
             return;
         const size_t batch_size = (centroids.size() + params.max_centroids - 1) / params.max_centroids; // at least 2
