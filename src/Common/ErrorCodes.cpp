--- conflicted
+++ resolved
@@ -619,12 +619,9 @@
     M(648, WRONG_DDL_RENAMING_SETTINGS) \
     M(649, INVALID_TRANSACTION) \
     M(650, SERIALIZATION_ERROR) \
-<<<<<<< HEAD
-    M(651, CANNOT_USE_CACHE) \
-=======
     M(651, CAPN_PROTO_BAD_TYPE) \
     M(652, ONLY_NULLS_WHILE_READING_SCHEMA) \
->>>>>>> 8ede5a09
+    M(653, CANNOT_USE_CACHE) \
     \
     M(999, KEEPER_EXCEPTION) \
     M(1000, POCO_EXCEPTION) \
