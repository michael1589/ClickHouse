--- conflicted
+++ resolved
@@ -558,10 +558,6 @@
     M(587, CONCURRENT_ACCESS_NOT_SUPPORTED) \
     M(588, DISTRIBUTED_BROKEN_BATCH_INFO) \
     M(589, DISTRIBUTED_BROKEN_BATCH_FILES) \
-<<<<<<< HEAD
-    M(590, LZ4_ENCODER_FAILED) \
-    M(591, LZ4_DECODER_FAILED) \
-=======
     M(590, CANNOT_SYSCONF) \
     M(591, SQLITE_ENGINE_ERROR) \
     M(592, DATA_ENCRYPTION_ERROR) \
@@ -570,8 +566,9 @@
     M(595, BZIP2_STREAM_ENCODER_FAILED) \
     M(596, INTERSECT_OR_EXCEPT_RESULT_STRUCTURES_MISMATCH) \
     M(597, NO_SUCH_ERROR_CODE) \
+    M(598, LZ4_ENCODER_FAILED) \
+    M(599, LZ4_DECODER_FAILED) \
     \
->>>>>>> 3736d6de
     M(998, POSTGRESQL_CONNECTION_FAILURE) \
     M(999, KEEPER_EXCEPTION) \
     M(1000, POCO_EXCEPTION) \
