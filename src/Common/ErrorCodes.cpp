--- conflicted
+++ resolved
@@ -589,12 +589,8 @@
     M(619, POSTGRESQL_REPLICATION_INTERNAL_ERROR) \
     M(620, QUERY_NOT_ALLOWED) \
     \
-<<<<<<< HEAD
     M(700, INVALID_TRANSACTION) \
     M(701, SERIALIZATION_ERROR) \
-    M(998, POSTGRESQL_CONNECTION_FAILURE) \
-=======
->>>>>>> 23f865c7
     M(999, KEEPER_EXCEPTION) \
     M(1000, POCO_EXCEPTION) \
     M(1001, STD_EXCEPTION) \
