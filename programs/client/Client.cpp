--- conflicted
+++ resolved
@@ -1,22 +1,3 @@
-<<<<<<< HEAD
-=======
-#include <string>
-#include "Common/MemoryTracker.h"
-#include "Columns/ColumnsNumber.h"
-#include "ConnectionParameters.h"
-#include "QueryFuzzer.h"
-#include "Suggest.h"
-#include "TestHint.h"
-
-#if USE_REPLXX
-#   include <common/ReplxxLineReader.h>
-#elif defined(USE_READLINE) && USE_READLINE
-#   include <common/ReadlineLineReader.h>
-#else
-#   include <common/LineReader.h>
-#endif
-
->>>>>>> 7ee2dc04
 #include <stdlib.h>
 #include <fcntl.h>
 #include <signal.h>
@@ -32,7 +13,7 @@
 #include <boost/algorithm/string/replace.hpp>
 #include <Poco/String.h>
 #include <filesystem>
-
+#include <string>
 #include "Client.h"
 
 #include <common/argsToConfig.h>
@@ -50,11 +31,13 @@
 #include <Common/TerminalSize.h>
 #include <Common/Config/configReadClient.h>
 #include <Common/InterruptListener.h>
+#include "Common/MemoryTracker.h"
 
 #include <Core/QueryProcessingStage.h>
 #include <Client/Connection.h>
 #include <Client/TestHint.h>
 #include <Columns/ColumnString.h>
+#include "Columns/ColumnsNumber.h"
 #include <Poco/Util/Application.h>
 
 #include <Processors/Formats/IInputFormat.h>
@@ -390,6 +373,18 @@
 {
     try
     {
+        MainThreadStatus::getInstance();
+
+        /// Limit on total memory usage
+        size_t max_client_memory_usage = config().getInt64("max_memory_usage_in_client", 0 /*default value*/);
+
+        if (max_client_memory_usage != 0)
+        {
+            total_memory_tracker.setHardLimit(max_client_memory_usage);
+            total_memory_tracker.setDescription("(total)");
+            total_memory_tracker.setMetric(CurrentMetrics::MemoryTracking);
+        }
+
         registerFormats();
         registerFunctions();
         registerAggregateFunctions();
@@ -656,414 +651,7 @@
     }
     else
     {
-<<<<<<< HEAD
         fmt::print(stderr, "No changed settings.\n");
-=======
-        UseSSL use_ssl;
-
-        MainThreadStatus::getInstance();
-
-        /// Limit on total memory usage
-        size_t max_client_memory_usage = config().getInt64("max_memory_usage_in_client", 0 /*default value*/);
-
-        if (max_client_memory_usage != 0)
-        {
-            total_memory_tracker.setHardLimit(max_client_memory_usage);
-            total_memory_tracker.setDescription("(total)");
-            total_memory_tracker.setMetric(CurrentMetrics::MemoryTracking);
-        }
-
-        registerFormats();
-        registerFunctions();
-        registerAggregateFunctions();
-
-        /// Batch mode is enabled if one of the following is true:
-        /// - -e (--query) command line option is present.
-        ///   The value of the option is used as the text of query (or of multiple queries).
-        ///   If stdin is not a terminal, INSERT data for the first query is read from it.
-        /// - stdin is not a terminal. In this case queries are read from it.
-        /// - -qf (--queries-file) command line option is present.
-        ///   The value of the option is used as file with query (or of multiple queries) to execute.
-        if (!stdin_is_a_tty || config().has("query") || !queries_files.empty())
-            is_interactive = false;
-
-        if (config().has("query") && !queries_files.empty())
-        {
-            throw Exception("Specify either `query` or `queries-file` option", ErrorCodes::BAD_ARGUMENTS);
-        }
-
-        std::cout << std::fixed << std::setprecision(3);
-        std::cerr << std::fixed << std::setprecision(3);
-
-        if (is_interactive)
-        {
-            clearTerminal();
-            showClientVersion();
-        }
-
-        is_default_format = !config().has("vertical") && !config().has("format");
-        if (config().has("vertical"))
-            format = config().getString("format", "Vertical");
-        else
-            format = config().getString("format", is_interactive ? "PrettyCompact" : "TabSeparated");
-
-        format_max_block_size = config().getInt("format_max_block_size", context->getSettingsRef().max_block_size);
-
-        insert_format = "Values";
-
-        /// Setting value from cmd arg overrides one from config
-        if (context->getSettingsRef().max_insert_block_size.changed)
-            insert_format_max_block_size = context->getSettingsRef().max_insert_block_size;
-        else
-            insert_format_max_block_size = config().getInt("insert_format_max_block_size", context->getSettingsRef().max_insert_block_size);
-
-        if (!is_interactive)
-        {
-            need_render_progress = config().getBool("progress", false);
-            echo_queries = config().getBool("echo", false);
-            ignore_error = config().getBool("ignore-error", false);
-        }
-
-        ClientInfo & client_info = context->getClientInfo();
-        client_info.setInitialQuery();
-        client_info.quota_key = config().getString("quota_key", "");
-
-        connect();
-
-        /// Initialize DateLUT here to avoid counting time spent here as query execution time.
-        const auto local_tz = DateLUT::instance().getTimeZone();
-
-        if (is_interactive)
-        {
-            if (config().has("query_id"))
-                throw Exception("query_id could be specified only in non-interactive mode", ErrorCodes::BAD_ARGUMENTS);
-            if (print_time_to_stderr)
-                throw Exception("time option could be specified only in non-interactive mode", ErrorCodes::BAD_ARGUMENTS);
-
-            suggest.emplace();
-            if (server_revision >= Suggest::MIN_SERVER_REVISION && !config().getBool("disable_suggestion", false))
-            {
-                /// Load suggestion data from the server.
-                suggest->load(connection_parameters, config().getInt("suggestion_limit"));
-            }
-
-            /// Load Warnings at the beginning of connection
-            if (!config().has("no-warnings"))
-            {
-                try
-                {
-                    std::vector<String> messages = loadWarningMessages();
-                    if (!messages.empty())
-                    {
-                        std::cout << "Warnings:" << std::endl;
-                        for (const auto & message : messages)
-                            std::cout << "* " << message << std::endl;
-                        std::cout << std::endl;
-                    }
-                }
-                catch (...)
-                {
-                    /// Ignore exception
-                }
-            }
-
-            /// Load command history if present.
-            if (config().has("history_file"))
-                history_file = config().getString("history_file");
-            else
-            {
-                auto * history_file_from_env = getenv("CLICKHOUSE_HISTORY_FILE");
-                if (history_file_from_env)
-                    history_file = history_file_from_env;
-                else if (!home_path.empty())
-                    history_file = home_path + "/.clickhouse-client-history";
-            }
-
-            if (!history_file.empty() && !fs::exists(history_file))
-            {
-                /// Avoid TOCTOU issue.
-                try
-                {
-                    FS::createFile(history_file);
-                }
-                catch (const ErrnoException & e)
-                {
-                    if (e.getErrno() != EEXIST)
-                        throw;
-                }
-            }
-
-            LineReader::Patterns query_extenders = {"\\"};
-            LineReader::Patterns query_delimiters = {";", "\\G"};
-
-#if USE_REPLXX
-            replxx::Replxx::highlighter_callback_t highlight_callback{};
-            if (config().getBool("highlight"))
-                highlight_callback = highlight;
-
-            ReplxxLineReader lr(*suggest, history_file, config().has("multiline"), query_extenders, query_delimiters, highlight_callback);
-
-#elif defined(USE_READLINE) && USE_READLINE
-            ReadlineLineReader lr(*suggest, history_file, config().has("multiline"), query_extenders, query_delimiters);
-#else
-            LineReader lr(history_file, config().has("multiline"), query_extenders, query_delimiters);
-#endif
-
-            /// Enable bracketed-paste-mode only when multiquery is enabled and multiline is
-            ///  disabled, so that we are able to paste and execute multiline queries in a whole
-            ///  instead of erroring out, while be less intrusive.
-            if (config().has("multiquery") && !config().has("multiline"))
-                lr.enableBracketedPaste();
-
-            do
-            {
-                auto input = lr.readLine(prompt(), ":-] ");
-                if (input.empty())
-                    break;
-
-                has_vertical_output_suffix = false;
-                if (input.ends_with("\\G"))
-                {
-                    input.resize(input.size() - 2);
-                    has_vertical_output_suffix = true;
-                }
-
-                try
-                {
-                    if (!processQueryText(input))
-                        break;
-                }
-                catch (const Exception & e)
-                {
-                    /// We don't need to handle the test hints in the interactive mode.
-
-                    bool print_stack_trace = config().getBool("stacktrace", false);
-                    std::cerr << "Exception on client:" << std::endl << getExceptionMessage(e, print_stack_trace, true) << std::endl << std::endl;
-                    client_exception = std::make_unique<Exception>(e);
-                }
-
-                if (client_exception)
-                {
-                    /// client_exception may have been set above or elsewhere.
-                    /// Client-side exception during query execution can result in the loss of
-                    /// sync in the connection protocol.
-                    /// So we reconnect and allow to enter the next query.
-                    connect();
-                }
-            } while (true);
-
-            if (isNewYearMode())
-                std::cout << "Happy new year." << std::endl;
-            else if (isChineseNewYearMode(local_tz))
-                std::cout << "Happy Chinese new year. 春节快乐!" << std::endl;
-            else
-                std::cout << "Bye." << std::endl;
-            return 0;
-        }
-        else
-        {
-            auto query_id = config().getString("query_id", "");
-            if (!query_id.empty())
-                context->setCurrentQueryId(query_id);
-
-            nonInteractive();
-
-            // If exception code isn't zero, we should return non-zero return
-            // code anyway.
-            const auto * exception = server_exception ? server_exception.get() : client_exception.get();
-            if (exception)
-            {
-                return exception->code() != 0 ? exception->code() : -1;
-            }
-            if (have_error)
-            {
-                // Shouldn't be set without an exception, but check it just in
-                // case so that at least we don't lose an error.
-                return -1;
-            }
-
-            return 0;
-        }
-    }
-
-
-    void connect()
-    {
-        connection_parameters = ConnectionParameters(config());
-
-        if (is_interactive)
-            std::cout << "Connecting to "
-                      << (!connection_parameters.default_database.empty() ? "database " + connection_parameters.default_database + " at "
-                                                                          : "")
-                      << connection_parameters.host << ":" << connection_parameters.port
-                      << (!connection_parameters.user.empty() ? " as user " + connection_parameters.user : "") << "." << std::endl;
-
-        connection = std::make_unique<Connection>(
-            connection_parameters.host,
-            connection_parameters.port,
-            connection_parameters.default_database,
-            connection_parameters.user,
-            connection_parameters.password,
-            "", /* cluster */
-            "", /* cluster_secret */
-            "client",
-            connection_parameters.compression,
-            connection_parameters.security);
-
-        String server_name;
-        UInt64 server_version_major = 0;
-        UInt64 server_version_minor = 0;
-        UInt64 server_version_patch = 0;
-
-        if (max_client_network_bandwidth)
-        {
-            ThrottlerPtr throttler = std::make_shared<Throttler>(max_client_network_bandwidth, 0, "");
-            connection->setThrottler(throttler);
-        }
-
-        connection->getServerVersion(
-            connection_parameters.timeouts, server_name, server_version_major, server_version_minor, server_version_patch, server_revision);
-
-        server_version = toString(server_version_major) + "." + toString(server_version_minor) + "." + toString(server_version_patch);
-
-        if (server_display_name = connection->getServerDisplayName(connection_parameters.timeouts); server_display_name.empty())
-        {
-            server_display_name = config().getString("host", "localhost");
-        }
-
-        if (is_interactive)
-        {
-            std::cout << "Connected to " << server_name << " server version " << server_version << " revision " << server_revision << "."
-                      << std::endl
-                      << std::endl;
-
-            auto client_version_tuple = std::make_tuple(VERSION_MAJOR, VERSION_MINOR, VERSION_PATCH);
-            auto server_version_tuple = std::make_tuple(server_version_major, server_version_minor, server_version_patch);
-
-            if (client_version_tuple < server_version_tuple)
-            {
-                std::cout << "ClickHouse client version is older than ClickHouse server. "
-                          << "It may lack support for new features." << std::endl
-                          << std::endl;
-            }
-            else if (client_version_tuple > server_version_tuple)
-            {
-                std::cout << "ClickHouse server version is older than ClickHouse client. "
-                          << "It may indicate that the server is out of date and can be upgraded." << std::endl
-                          << std::endl;
-            }
-        }
-
-        if (!context->getSettingsRef().use_client_time_zone)
-        {
-            const auto & time_zone = connection->getServerTimezone(connection_parameters.timeouts);
-            if (!time_zone.empty())
-            {
-                try
-                {
-                    DateLUT::setDefaultTimezone(time_zone);
-                }
-                catch (...)
-                {
-                    std::cerr << "Warning: could not switch to server time zone: " << time_zone
-                              << ", reason: " << getCurrentExceptionMessage(/* with_stacktrace = */ false) << std::endl
-                              << "Proceeding with local time zone." << std::endl
-                              << std::endl;
-                }
-            }
-            else
-            {
-                std::cerr << "Warning: could not determine server time zone. "
-                          << "Proceeding with local time zone." << std::endl
-                          << std::endl;
-            }
-        }
-
-        Strings keys;
-
-        prompt_by_server_display_name = config().getRawString("prompt_by_server_display_name.default", "{display_name} :) ");
-
-        config().keys("prompt_by_server_display_name", keys);
-
-        for (const String & key : keys)
-        {
-            if (key != "default" && server_display_name.find(key) != std::string::npos)
-            {
-                prompt_by_server_display_name = config().getRawString("prompt_by_server_display_name." + key);
-                break;
-            }
-        }
-
-        /// Prompt may contain escape sequences including \e[ or \x1b[ sequences to set terminal color.
-        {
-            String unescaped_prompt_by_server_display_name;
-            ReadBufferFromString in(prompt_by_server_display_name);
-            readEscapedString(unescaped_prompt_by_server_display_name, in);
-            prompt_by_server_display_name = std::move(unescaped_prompt_by_server_display_name);
-        }
-
-        /// Prompt may contain the following substitutions in a form of {name}.
-        std::map<String, String> prompt_substitutions{
-            {"host", connection_parameters.host},
-            {"port", toString(connection_parameters.port)},
-            {"user", connection_parameters.user},
-            {"display_name", server_display_name},
-        };
-
-        /// Quite suboptimal.
-        for (const auto & [key, value] : prompt_substitutions)
-            boost::replace_all(prompt_by_server_display_name, "{" + key + "}", value);
-    }
-
-
-    inline String prompt() const
-    {
-        return boost::replace_all_copy(prompt_by_server_display_name, "{database}", config().getString("database", "default"));
-    }
-
-
-    void nonInteractive()
-    {
-        String text;
-
-        if (!queries_files.empty())
-        {
-            auto process_file = [&](const std::string & file)
-            {
-                connection->setDefaultDatabase(connection_parameters.default_database);
-                ReadBufferFromFile in(file);
-                readStringUntilEOF(text, in);
-                return processMultiQuery(text);
-            };
-
-            for (const auto & queries_file : queries_files)
-            {
-                for (const auto & interleave_file : interleave_queries_files)
-                    if (!process_file(interleave_file))
-                        return;
-
-                if (!process_file(queries_file))
-                    return;
-            }
-            return;
-        }
-        else if (config().has("query"))
-        {
-            text = config().getRawString("query"); /// Poco configuration should not process substitutions in form of ${...} inside query.
-        }
-        else
-        {
-            /// If 'query' parameter is not set, read a query from stdin.
-            /// The query is read entirely into memory (streaming is disabled).
-            ReadBufferFromFileDescriptor in(STDIN_FILENO);
-            readStringUntilEOF(text, in);
-        }
-
-        if (query_fuzzer_runs)
-            processWithFuzzing(text);
-        else
-            processQueryText(text);
->>>>>>> 7ee2dc04
     }
 }
 
@@ -2096,95 +1684,6 @@
     std::cout << "In addition, --param_name=value can be specified for substitution of parameters for parametrized queries.\n";
 }
 
-<<<<<<< HEAD
-=======
-        stdin_is_a_tty = isatty(STDIN_FILENO);
-        stdout_is_a_tty = isatty(STDOUT_FILENO);
-
-        uint64_t terminal_width = 0;
-        if (stdin_is_a_tty)
-            terminal_width = getTerminalWidth();
-
-        namespace po = boost::program_options;
-
-        /// Main commandline options related to client functionality and all parameters from Settings.
-        po::options_description main_description = createOptionsDescription("Main options", terminal_width);
-        main_description.add_options()
-            ("help", "produce help message")
-            ("config-file,C", po::value<std::string>(), "config-file path")
-            ("config,c", po::value<std::string>(), "config-file path (another shorthand)")
-            ("host,h", po::value<std::string>()->default_value("localhost"), "server host")
-            ("port", po::value<int>()->default_value(9000), "server port")
-            ("secure,s", "Use TLS connection")
-            ("user,u", po::value<std::string>()->default_value("default"), "user")
-            /** If "--password [value]" is used but the value is omitted, the bad argument exception will be thrown.
-              * implicit_value is used to avoid this exception (to allow user to type just "--password")
-              * Since currently boost provides no way to check if a value has been set implicitly for an option,
-              * the "\n" is used to distinguish this case because there is hardly a chance a user would use "\n"
-              * as the password.
-              */
-            ("password", po::value<std::string>()->implicit_value("\n", ""), "password")
-            ("ask-password", "ask-password")
-            ("quota_key", po::value<std::string>(), "A string to differentiate quotas when the user have keyed quotas configured on server")
-            ("stage", po::value<std::string>()->default_value("complete"), "Request query processing up to specified stage: complete,fetch_columns,with_mergeable_state,with_mergeable_state_after_aggregation,with_mergeable_state_after_aggregation_and_limit")
-            ("query_id", po::value<std::string>(), "query_id")
-            ("query,q", po::value<std::string>(), "query")
-            ("database,d", po::value<std::string>(), "database")
-            ("pager", po::value<std::string>(), "pager")
-            ("disable_suggestion,A", "Disable loading suggestion data. Note that suggestion data is loaded asynchronously through a second connection to ClickHouse server. Also it is reasonable to disable suggestion if you want to paste a query with TAB characters. Shorthand option -A is for those who get used to mysql client.")
-            ("suggestion_limit", po::value<int>()->default_value(10000),
-                "Suggestion limit for how many databases, tables and columns to fetch.")
-            ("multiline,m", "multiline")
-            ("multiquery,n", "multiquery")
-            ("queries-file", po::value<std::vector<std::string>>()->multitoken(),
-                "file path with queries to execute; multiple files can be specified (--queries-file file1 file2...)")
-            ("format,f", po::value<std::string>(), "default output format")
-            ("testmode,T", "enable test hints in comments")
-            ("ignore-error", "do not stop processing in multiquery mode")
-            ("vertical,E", "vertical output format, same as --format=Vertical or FORMAT Vertical or \\G at end of command")
-            ("time,t", "print query execution time to stderr in non-interactive mode (for benchmarks)")
-            ("stacktrace", "print stack traces of exceptions")
-            ("progress", "print progress even in non-interactive mode")
-            ("version,V", "print version information and exit")
-            ("version-clean", "print version in machine-readable format and exit")
-            ("echo", "in batch mode, print query before execution")
-            ("max_client_network_bandwidth", po::value<int>(), "the maximum speed of data exchange over the network for the client in bytes per second.")
-            ("compression", po::value<bool>(), "enable or disable compression")
-            ("highlight", po::value<bool>()->default_value(true), "enable or disable basic syntax highlight in interactive command line")
-            ("log-level", po::value<std::string>(), "client log level")
-            ("server_logs_file", po::value<std::string>(), "put server logs into specified file")
-            ("query-fuzzer-runs", po::value<int>()->default_value(0), "After executing every SELECT query, do random mutations in it and run again specified number of times. This is used for testing to discover unexpected corner cases.")
-            ("interleave-queries-file", po::value<std::vector<std::string>>()->multitoken(),
-                "file path with queries to execute before every file from 'queries-file'; multiple files can be specified (--queries-file file1 file2...); this is needed to enable more aggressive fuzzing of newly added tests (see 'query-fuzzer-runs' option)")
-            ("opentelemetry-traceparent", po::value<std::string>(), "OpenTelemetry traceparent header as described by W3C Trace Context recommendation")
-            ("opentelemetry-tracestate", po::value<std::string>(), "OpenTelemetry tracestate header as described by W3C Trace Context recommendation")
-            ("history_file", po::value<std::string>(), "path to history file")
-            ("no-warnings", "disable warnings when client connects to server")
-            ("max_memory_usage_in_client", po::value<int>(), "sets memory limit in client")
-        ;
-
-        Settings cmd_settings;
-        cmd_settings.addProgramOptions(main_description);
-
-        /// Commandline options related to external tables.
-        po::options_description external_description = createOptionsDescription("External tables options", terminal_width);
-        external_description.add_options()("file", po::value<std::string>(), "data file or - for stdin")(
-            "name",
-            po::value<std::string>()->default_value("_data"),
-            "name of the table")("format", po::value<std::string>()->default_value("TabSeparated"), "data format")("structure", po::value<std::string>(), "structure")("types", po::value<std::string>(), "types");
-
-        /// Parse main commandline options.
-        po::parsed_options parsed = po::command_line_parser(common_arguments).options(main_description).run();
-        auto unrecognized_options = po::collect_unrecognized(parsed.options, po::collect_unrecognized_mode::include_positional);
-        // unrecognized_options[0] is "", I don't understand why we need "" as the first argument which unused
-        if (unrecognized_options.size() > 1)
-        {
-            throw Exception("Unrecognized option '" + unrecognized_options[1] + "'", ErrorCodes::UNRECOGNIZED_ARGUMENTS);
-        }
-        po::variables_map options;
-        po::store(parsed, options);
-        po::notify(options);
->>>>>>> 7ee2dc04
 
 void Client::addAndCheckOptions(OptionsDescription & options_description, po::variables_map & options, Arguments & arguments)
 {
@@ -2242,6 +1741,7 @@
         ("opentelemetry-tracestate", po::value<std::string>(), "OpenTelemetry tracestate header as described by W3C Trace Context recommendation")
         ("history_file", po::value<std::string>(), "path to history file")
         ("no-warnings", "disable warnings when client connects to server")
+        ("max_memory_usage_in_client", po::value<int>(), "sets memory limit in client")
     ;
 
     /// Commandline options related to external tables.
