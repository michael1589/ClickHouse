#pragma once

#if USE_ODBC

<<<<<<< HEAD
#include <Interpreters/Context.h>
#include <Server/HTTP/HTTPRequestHandler.h>
#include <Common/config.h>
#include <Poco/Logger.h>
=======
#    include <Interpreters/Context_fwd.h>
#    include <Server/HTTP/HTTPRequestHandler.h>
#    include <Common/config.h>
>>>>>>> 495c6e03


namespace DB
{

class ODBCColumnsInfoHandler : public HTTPRequestHandler, WithContext
{
public:
<<<<<<< HEAD
    ODBCColumnsInfoHandler(size_t keep_alive_timeout_, const Context & context_)
        : log(&Poco::Logger::get("ODBCColumnsInfoHandler"))
        , keep_alive_timeout(keep_alive_timeout_)
        , context(context_)
=======
    ODBCColumnsInfoHandler(size_t keep_alive_timeout_, ContextPtr context_)
        : WithContext(context_), log(&Poco::Logger::get("ODBCColumnsInfoHandler")), keep_alive_timeout(keep_alive_timeout_)
>>>>>>> 495c6e03
    {
    }

    void handleRequest(HTTPServerRequest & request, HTTPServerResponse & response) override;

private:
    Poco::Logger * log;
    size_t keep_alive_timeout;
<<<<<<< HEAD
    const Context & context;
=======
>>>>>>> 495c6e03
};

}

#endif<|MERGE_RESOLUTION|>--- conflicted
+++ resolved
@@ -2,16 +2,11 @@
 
 #if USE_ODBC
 
-<<<<<<< HEAD
+#include <Interpreters/Context_fwd.h>
 #include <Interpreters/Context.h>
 #include <Server/HTTP/HTTPRequestHandler.h>
 #include <Common/config.h>
 #include <Poco/Logger.h>
-=======
-#    include <Interpreters/Context_fwd.h>
-#    include <Server/HTTP/HTTPRequestHandler.h>
-#    include <Common/config.h>
->>>>>>> 495c6e03
 
 
 namespace DB
@@ -20,15 +15,10 @@
 class ODBCColumnsInfoHandler : public HTTPRequestHandler, WithContext
 {
 public:
-<<<<<<< HEAD
-    ODBCColumnsInfoHandler(size_t keep_alive_timeout_, const Context & context_)
-        : log(&Poco::Logger::get("ODBCColumnsInfoHandler"))
+    ODBCColumnsInfoHandler(size_t keep_alive_timeout_, ContextPtr context_)
+        : WithContext(context_)
+        , log(&Poco::Logger::get("ODBCColumnsInfoHandler"))
         , keep_alive_timeout(keep_alive_timeout_)
-        , context(context_)
-=======
-    ODBCColumnsInfoHandler(size_t keep_alive_timeout_, ContextPtr context_)
-        : WithContext(context_), log(&Poco::Logger::get("ODBCColumnsInfoHandler")), keep_alive_timeout(keep_alive_timeout_)
->>>>>>> 495c6e03
     {
     }
 
@@ -37,10 +27,6 @@
 private:
     Poco::Logger * log;
     size_t keep_alive_timeout;
-<<<<<<< HEAD
-    const Context & context;
-=======
->>>>>>> 495c6e03
 };
 
 }
